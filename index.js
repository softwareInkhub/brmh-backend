
//index file by Sapto
// Load environment variables FIRST before any other imports
import dotenv from 'dotenv';
dotenv.config();

import express from 'express';
import { OpenAPIBackend } from 'openapi-backend';
import swaggerUi from 'swagger-ui-express';
import fs from 'fs';
import path from 'path';
import { fileURLToPath } from 'url';
import { dirname } from 'path';
import yaml from 'js-yaml';
import { v4 as uuidv4 } from 'uuid';
import cors from 'cors'
import cookieParser from 'cookie-parser';
import axios from 'axios';
import multer from 'multer';
import { handlers as dynamodbHandlers } from './lib/dynamodb-handlers.js';
import { exec } from 'child_process';

import { handlers as unifiedHandlers } from './lib/unified-handlers.js';
import { DynamoDBClient, DescribeTableCommand, CreateTableCommand } from '@aws-sdk/client-dynamodb';
import pkg from '@aws-sdk/lib-dynamodb';
const { DynamoDBDocumentClient } = pkg;

import { aiAgentHandler, aiAgentStreamHandler } from './lib/ai-agent-handlers.js';
import { agentSystem, handleLambdaCodegen } from './lib/llm-agent-system.js';
import { generateNamespaceFromArtifacts, saveGeneratedNamespace, generateDocumentsFromNamespace } from './lib/namespace-generator.js';
import { lambdaDeploymentManager } from './lib/lambda-deployment.js';
import { 
  cacheTableHandler, 
  getCachedDataHandler, 
  getPaginatedCacheKeysHandler,
  clearCacheHandler, 
  getCacheStatsHandler, 
  cacheHealthHandler,
  testCacheConnection,
  clearUnwantedOrderDataHandler,
  cleanupTimestampChunksHandler,
  getCachedDataInSequenceHandler,
  getActiveBulkCacheOperations,
  clearActiveBulkCacheOperations,
  getPendingCacheUpdates,
  clearPendingCacheUpdates
} from './utils/cache.js';

import { updateCacheFromLambdaHandler } from './utils/cache.js';

import {
  indexTableHandler,
  searchIndexHandler,
  listIndicesHandler,
  deleteIndicesHandler,
  searchHealthHandler,
  updateIndexingFromLambdaHandler
} from './utils/search-indexing.js';

import * as crud from './utils/crud.js';
import { execute } from './utils/execute.js';

import { mockDataAgent } from './lib/mock-data-agent.js';
import { fetchOrdersWithShortIdsHandler } from './utils/fetchOrder.js';
import brmhDrive from './utils/brmh-drive.js';
import { registerNotificationRoutes, notifyEvent, buildCrudEvent, buildUnifiedNamespaceEvent } from './utils/notifications.js';

import { 
  loginHandler,
  signupHandler,
  phoneSignupHandler,
  phoneLoginHandler,
  verifyPhoneHandler,
  resendOtpHandler,
  generateOAuthUrlHandler,
  exchangeTokenHandler,
  refreshTokenHandler,
  validateTokenHandler,
  validateJwtToken,
  debugPkceStoreHandler,
  logoutHandler,
  getLogoutUrlHandler,
  adminCreateUserHandler,
  adminConfirmUserHandler,
  adminListUsersHandler
} from './utils/brmh-auth.js';

<<<<<<< HEAD
import { handlers as workflowHandlers } from './lib/workflows.js';
=======
import {
  createRoleHandler,
  getRolesHandler,
  getRoleByIdHandler,
  updateRoleHandler,
  deleteRoleHandler,
  addPermissionsHandler,
  removePermissionsHandler,
  checkPermissionsHandler
} from './utils/roles-permissions.js';

import {
  assignNamespaceRoleHandler,
  getNamespaceRoleHandler,
  getAllNamespaceRolesHandler,
  updateNamespaceRoleHandler,
  removeNamespaceRoleHandler,
  checkNamespacePermissionsHandler,
  addNamespacePermissionsHandler,
  removeNamespacePermissionsHandler
} from './utils/namespace-roles.js';

import {
  grantResourceAccessHandler,
  bulkGrantResourceAccessHandler,
  revokeResourceAccessHandler,
  updateResourceAccessHandler,
  getUserResourcesHandler,
  checkResourceAccessHandler,
  getResourceUsersHandler,
  getUserResourcesSummaryHandler,
  getResourceConfigHandler
} from './utils/user-resources.js';
>>>>>>> 535fc6ca

// Environment variables already loaded at the top
// Only log AWS config in development
if (process.env.NODE_ENV !== 'production') {
  console.log("AWS_ACCESS_KEY_ID", process.env.AWS_ACCESS_KEY_ID ? 'SET' : 'NOT SET');
  console.log("AWS_SECRET_ACCESS_KEY", process.env.AWS_SECRET_ACCESS_KEY ? 'SET' : 'NOT SET');
  console.log("AWS_REGION", process.env.AWS_REGION);
  console.log("LAMBDA_EXECUTION_ROLE_ARN", process.env.LAMBDA_EXECUTION_ROLE_ARN ? '✅ Set' : '❌ Not set');
  console.log("STEP_FUNCTIONS_ROLE_ARN", process.env.STEP_FUNCTIONS_ROLE_ARN ? '✅ Set' : '❌ Not set');
  console.log("AWS_ACCOUNT_ID", process.env.AWS_ACCOUNT_ID ? '✅ Set' : '❌ Not set');
}



// Initialize DynamoDB client
const client = new DynamoDBClient({});
const docClient = DynamoDBDocumentClient.from(client, {
  marshallOptions: {
    removeUndefinedValues: true,
  },
});

// Log AWS configuration status
console.log('AWS Configuration Check:', {
  hasAccessKeyId: !!process.env.AWS_ACCESS_KEY_ID ? 'Yes' : 'No',
  hasSecretKey: !!process.env.AWS_SECRET_ACCESS_KEY ? 'Yes' : 'No',
    hasRegion: !!process.env.AWS_REGION ? 'Yes' : 'No',
    hasLambdaRole: !!process.env.LAMBDA_EXECUTION_ROLE_ARN ? 'Yes' : 'No',
    hasStepFunctionsRole: !!process.env.STEP_FUNCTIONS_ROLE_ARN ? 'Yes' : 'No',
    hasAccountId: !!process.env.AWS_ACCOUNT_ID ? 'Yes' : 'No',
  nodeEnv: process.env.NODE_ENV
});

const app = express();

// Flexible CORS allowing *.brmh.in, *.vercel.app and localhost for dev, with credentials
const allowedOrigins = [
  'https://brmh.in',
  'https://auth.brmh.in',
  'https://app.brmh.in',
  'https://projectmngnt.vercel.app',
  'https://projectmanagement.brmh.in',
  'https://admin.brmh.in',
  'https://drive.brmh.in',
  'http://localhost:3000',
  'http://localhost:3001',
  'http://localhost:4000',
];
const originRegexes = [
  /^https:\/\/([a-z0-9-]+\.)*brmh\.in$/i,
  /^https:\/\/([a-z0-9-]+\.)*vercel\.app$/i,
  /^http:\/\/localhost(?::\d+)?$/i,
];

app.use(cors({
  origin: (origin, cb) => {
    // Allow requests with no origin (mobile apps, curl, etc.)
    if (!origin) return cb(null, true);
    if (allowedOrigins.includes(origin)) return cb(null, true);
    if (originRegexes.some(rx => rx.test(origin))) return cb(null, true);
    console.log('CORS: Rejected origin:', origin);
    return cb(new Error('Not allowed by CORS'));
  },
  credentials: true,
  methods: ['GET','HEAD','PUT','PATCH','POST','DELETE','OPTIONS'],
  allowedHeaders: ['Content-Type','Authorization','X-Requested-With','Cookie'],
  exposedHeaders: ['Set-Cookie', 'Authorization']
}));

app.use(cookieParser());
app.use(express.json({ limit: '200mb' }));
app.use(express.urlencoded({ limit: '200mb', extended: true }));
app.use(express.text({ limit: '200mb' })); // Add support for text/plain

// Add specific middleware for cache endpoints to handle large responses
app.use('/cache/data', (req, res, next) => {
  // Remove any existing content-length header to let Express handle it
  res.removeHeader('content-length');
  next();
});

// Configure multer for file uploads (allow all types, up to 100MB)
const upload = multer({
  storage: multer.memoryStorage(),
  limits: { fileSize: 100 * 1024 * 1024 }
});
// File storage configuration
const __filename = fileURLToPath(import.meta.url);
const __dirname = dirname(__filename);

let prismProcess = null;

// Utility to check if a port is in use
async function checkPortInUse(port) {
  const net = await import('net');
  return new Promise((resolve) => {
    const tester = net.createServer()
      .once('error', err => (err.code === 'EADDRINUSE' ? resolve(true) : resolve(false)))
      .once('listening', () => tester.once('close', () => resolve(false)).close())
      .listen(port);
  });
}



// Start Prism mock server
app.post('/api/mock-server/start', async (req, res) => {
  const { port = 4010, specPath = './openapi.yaml' } = req.body;
  const isPortInUse = await checkPortInUse(port);
  if (isPortInUse) {
    return res.status(400).json({ error: `Port ${port} is already in use.` });
  }
  if (prismProcess) {
    return res.status(400).json({ error: 'Mock server already running.' });
  }
  console.log(`[MOCK SERVER] Starting Prism mock server on port ${port} with spec: ${specPath}`);
  prismProcess = exec(`npx prism mock ${specPath} -p ${port}`, (err) => {
    if (err) {
      console.error('Prism error:', err);
      prismProcess = null;
    }
  });
  res.json({ success: true, port });
});

// Stop Prism mock server
app.post('/api/mock-server/stop', (req, res) => {
  if (prismProcess) {
    prismProcess.kill();
    prismProcess = null;
    console.log('[MOCK SERVER] Prism mock server stopped.');
    res.json({ success: true });
  } else {
    res.status(400).json({ error: 'No mock server running.' });
  }
});

app.get("/test",(req,res)=>{
  res.json({ message: "hello! world", status: "ok", timestamp: new Date().toISOString() });
})
// Register Notifications routes
registerNotificationRoutes(app, docClient);



// Initialize AWS DynamoDB OpenAPI backend
const awsApi = new OpenAPIBackend({
  definition: './swagger/aws-dynamodb.yaml',
  quick: true,
  handlers: {
    validationFail: async (c, req, res) => ({
      statusCode: 400,
      error: c.validation.errors
    }),
    notFound: async (c, req, res) => ({
      statusCode: 404,
      error: 'Not Found'
    }),
    // Table Operations
    listTables: dynamodbHandlers.listTables,
    createTable: dynamodbHandlers.createTable,
    deleteTable: dynamodbHandlers.deleteTable,
    // Item Operations
    getItems: dynamodbHandlers.getItems,
    createItem: dynamodbHandlers.createItem,
    getItem: dynamodbHandlers.getItem,
    updateItem: dynamodbHandlers.updateItem,
    deleteItem: dynamodbHandlers.deleteItem,
    queryItems: dynamodbHandlers.queryItems,
    // New PK-only Operations
    getItemsByPk: dynamodbHandlers.getItemsByPk,
    updateItemsByPk: dynamodbHandlers.updateItemsByPk,
    deleteItemsByPk: dynamodbHandlers.deleteItemsByPk,
    // Loop Operations
    getItemsInLoop: dynamodbHandlers.getItemsInLoop
  }
});


// Define unifiedApiHandlers FIRST
const unifiedApiHandlers = {
    // Namespace Operations
    getNamespaces: unifiedHandlers.getNamespaces,
    createNamespace: unifiedHandlers.createNamespace,
    updateNamespace: unifiedHandlers.updateNamespace,
    deleteNamespace: unifiedHandlers.deleteNamespace,
  getNamespaceById: unifiedHandlers.getNamespaceById,

  // Schema Operations
  listSchemas: unifiedHandlers.listSchemas,
  listSchemasByNamespace: unifiedHandlers.listSchemasByNamespace,
  getSchemas: unifiedHandlers.listSchemas, // Alias for listSchemas
  createSchema: unifiedHandlers.createSchema,
  updateSchema: unifiedHandlers.updateSchema,
  deleteSchema: unifiedHandlers.deleteSchema,
  getSchemaById: unifiedHandlers.getSchemaById,
  saveSchema: unifiedHandlers.saveSchema,
  getSchemasForSelection: unifiedHandlers.getSchemasForSelection,
  getSchemaWithReferences: unifiedHandlers.getSchemaWithReferences,
  // Register the createSchemasTable handler
  createSchemasTable: unifiedHandlers.createSchemasTable,

    // Namespace Method Operations
    getNamespaceMethods: unifiedHandlers.getNamespaceMethods,
    createNamespaceMethod: unifiedHandlers.createNamespaceMethod,
    updateNamespaceMethod: unifiedHandlers.updateNamespaceMethod,
    deleteNamespaceMethod: unifiedHandlers.deleteNamespaceMethod,
    getNamespaceMethodById: unifiedHandlers.getNamespaceMethodById,
  createTableItem: unifiedHandlers.createTableItem,

    // Namespace Account Operations
    getNamespaceAccounts: unifiedHandlers.getNamespaceAccounts,
    getNamespaceAccountById: unifiedHandlers.getNamespaceAccountById,
    createNamespaceAccount: unifiedHandlers.createNamespaceAccount,
    updateNamespaceAccount: unifiedHandlers.updateNamespaceAccount,
    deleteNamespaceAccount: unifiedHandlers.deleteNamespaceAccount,
  // Execute Namespace Request
  executeNamespaceRequest: unifiedHandlers.executeNamespaceRequest,
  executeNamespacePaginatedRequest: unifiedHandlers.executeNamespacePaginatedRequest,


  // Webhook Operations
  createWebhook: unifiedHandlers.createWebhook,
  getWebhookById: unifiedHandlers.getWebhookById,
  updateWebhook: unifiedHandlers.updateWebhook,
  deleteWebhook: unifiedHandlers.deleteWebhook,
  listWebhooks: unifiedHandlers.listWebhooks,
  getWebhooksByTableName: unifiedHandlers.getWebhooksByTableName,
  getWebhooksByNamespace: unifiedHandlers.getWebhooksByNamespace,
  getWebhooksByMethod: unifiedHandlers.getWebhooksByMethod,
  getActiveWebhooks: unifiedHandlers.getActiveWebhooks,

  // Table Operations
  validateTable: unifiedHandlers.validateTable,

  // Duplication Operations
  duplicateNamespace: unifiedHandlers.duplicateNamespace,
  duplicateAccount: unifiedHandlers.duplicateAccount,
  duplicateMethod: unifiedHandlers.duplicateMethod,
  duplicateSchema: unifiedHandlers.duplicateSchema,

 
}; 

// THEN initialize OpenAPIBackend
const unifiedApi = new OpenAPIBackend({
  definition: path.join(__dirname, 'swagger/unified-api.yaml'),
  handlers: unifiedApiHandlers,
});

// Define AI Agent API Handlers
const aiAgentApiHandlers = {
  aiAgent: aiAgentHandler,
  aiAgentStream: aiAgentStreamHandler,
  // Add more as needed
};

// Initialize AI Agent OpenAPI backend
const aiAgentApi = new OpenAPIBackend({
  definition: path.join(__dirname, 'swagger/ai-agent-api.yaml'),
  handlers: aiAgentApiHandlers,
});

// Initialize all APIs
Promise.all([
  awsApi.init(),
  unifiedApi.init(),
  aiAgentApi.init()
]).catch(error => {
  console.error('Error initializing OpenAPI backends:', error);
});

// --- Lambda Deployment API Routes ---
app.post('/lambda/deploy', async (req, res) => {
  try {
    const { functionName, code, runtime = 'nodejs18.x', handler = 'index.handler', memorySize = 128, timeout = 30, dependencies = {}, environment = '', createApiGateway = true, namespaceId } = req.body;
    
    if (!functionName || !code) {
      return res.status(400).json({ error: 'functionName and code are required' });
    }

    console.log(`[Lambda Deployment] Deploying function: ${functionName}`);
    console.log(`[Lambda Deployment] Request body:`, { functionName, runtime, handler, memorySize, timeout, dependencies, environment, createApiGateway, namespaceId });
    
    // Set timeout for the entire deployment process (15 minutes)
    const deploymentPromise = lambdaDeploymentManager.deployLambdaFunction(
      functionName, 
      code, 
      runtime, 
      handler, 
      memorySize, 
      timeout,
      dependencies,
      environment,
      createApiGateway,
      namespaceId
    );
    
    const timeoutPromise = new Promise((_, reject) => {
      setTimeout(() => reject(new Error('Deployment timed out after 15 minutes')), 15 * 60 * 1000);
    });
    
    const result = await Promise.race([deploymentPromise, timeoutPromise]);

    console.log(`[Lambda Deployment] Real deployment result:`, result);
    res.json(result);
  } catch (error) {
    console.error('[Lambda Deployment] Error:', error);
    const msg = error?.message || '';
    const code = error?.code || error?.name || '';
    const retryable = /EPIPE|ECONNRESET|TooManyRequests|Throttling/i.test(msg) || /EPIPE|ECONNRESET|Throttling/.test(code);
    res.status(retryable ? 503 : 500).json({ 
      error: 'Failed to deploy Lambda function', 
      details: msg,
      code,
      retryable,
      timestamp: new Date().toISOString()
    });
  }
});

app.post('/lambda/invoke', async (req, res) => {
  try {
    console.log(`[Lambda Invoke] Raw request body:`, req.body);
    const { functionName, payload = {} } = req.body;
    
    if (!functionName) {
      return res.status(400).json({ error: 'functionName is required' });
    }

    console.log(`[Lambda Invoke] Invoking function: ${functionName}`);
    console.log(`[Lambda Invoke] Payload:`, payload);
    
    // Invoke real AWS Lambda function
    const result = await lambdaDeploymentManager.invokeLambdaFunction(functionName, payload);
    console.log(`[Lambda Invoke] Real invoke result:`, result);
    res.json(result);
  } catch (error) {
    console.error('[Lambda Invoke] Error:', error);
    console.error('[Lambda Invoke] Error details:', {
      name: error.name,
      message: error.message,
      code: error.$metadata?.httpStatusCode,
      requestId: error.$metadata?.requestId
    });
    res.status(500).json({ 
      error: 'Failed to invoke Lambda function', 
      details: error.message,
      errorCode: error.name,
      requestId: error.$metadata?.requestId
    });
  }
});

app.post('/lambda/cleanup', async (req, res) => {
  try {
    const { functionName } = req.body;
    
    if (!functionName) {
      return res.status(400).json({ error: 'functionName is required' });
    }

    console.log(`[Lambda Deployment] Cleaning up temp files for: ${functionName}`);
    
    await lambdaDeploymentManager.cleanupTempFiles(functionName);
    res.json({ success: true, message: 'Temp files cleaned up successfully' });
  } catch (error) {
    console.error('[Lambda Deployment] Error:', error);
    res.status(500).json({ 
      error: 'Failed to cleanup temp files', 
      details: error.message 
    });
  }
});

// API Gateway creation endpoint
app.post('/lambda/create-api-gateway', async (req, res) => {
  try {
    const { functionName, functionArn, runtime, handler, deploymentId } = req.body;
    
    if (!functionName || !functionArn) {
      return res.status(400).json({ error: 'Function name and ARN are required' });
    }
    
    console.log(`[API Gateway] Creating API Gateway for function: ${functionName}`);
    console.log(`[API Gateway] Function ARN: ${functionArn}`);
    console.log(`[API Gateway] Deployment ID: ${deploymentId}`);
    
    const result = await lambdaDeploymentManager.createApiGateway(
      functionName,
      functionArn,
      runtime || 'nodejs18.x',
      handler || 'index.handler',
      deploymentId
    );
    
    console.log(`[API Gateway] API Gateway creation result:`, result);
    
    res.json(result);
  } catch (error) {
    console.error('[API Gateway] Error:', error);
    res.status(500).json({ 
      success: false,
      error: 'Failed to create API Gateway',
      details: error.message 
    });
  }
});

// Delete Lambda function from both AWS and DynamoDB
app.delete('/lambda/:functionName', async (req, res) => {
  try {
    const { functionName } = req.params;
    
    if (!functionName) {
      return res.status(400).json({ error: 'functionName is required' });
    }

    console.log(`[Lambda Deletion] Deleting function: ${functionName}`);
    
    const result = await lambdaDeploymentManager.deleteLambdaFunction(functionName);
    
    console.log(`[Lambda Deletion] Deletion result:`, result);
    
    res.json(result);
  } catch (error) {
    console.error('[Lambda Deletion] Error:', error);
    res.status(500).json({ 
      error: 'Failed to delete Lambda function',
      details: error.message 
    });
  }
});

// API Method Testing endpoint
app.post('/api-method/test', async (req, res) => {
  try {
    const { url, method, headers, body, timeout = 30000 } = req.body;
    
    if (!url || !method) {
      return res.status(400).json({ error: 'URL and method are required' });
    }
    
    console.log(`[API Method Test] Testing ${method} ${url}`);
    
    const controller = new AbortController();
    const timeoutId = setTimeout(() => controller.abort(), timeout);
    
    const fetchOptions = {
      method: method.toUpperCase(),
      headers: {
        'Content-Type': 'application/json',
        ...headers
      },
      signal: controller.signal
    };
    
    if (body && method.toUpperCase() !== 'GET') {
      fetchOptions.body = typeof body === 'string' ? body : JSON.stringify(body);
    }
    
    const response = await fetch(url, fetchOptions);
    clearTimeout(timeoutId);
    
    const responseData = {
      status: response.status,
      statusText: response.statusText,
      headers: Object.fromEntries(response.headers.entries()),
      url: response.url,
      redirected: response.redirected,
      type: response.type
    };
    
    // Try to parse response as JSON, fallback to text
    let responseBody;
    const contentType = response.headers.get('content-type');
    if (contentType && contentType.includes('application/json')) {
      try {
        responseBody = await response.json();
      } catch (e) {
        responseBody = await response.text();
      }
    } else {
      responseBody = await response.text();
    }
    
    responseData.body = responseBody;
    
    res.json({
      success: true,
      data: responseData,
      timestamp: new Date().toISOString()
    });
    
  } catch (error) {
    console.error('[API Method Test] Error:', error);
    
    if (error.name === 'AbortError') {
      res.status(408).json({ 
        success: false,
        error: 'Request timeout',
        details: `Request exceeded ${req.body.timeout || 30000}ms timeout`
      });
    } else {
      res.status(500).json({ 
        success: false,
        error: 'Failed to test API method',
        details: error.message 
      });
    }
  }
});

// Get deployment metadata endpoint
app.get('/lambda/deployments/:deploymentId', async (req, res) => {
  try {
    const { deploymentId } = req.params;
    
    console.log(`[Deployments] Getting metadata for deployment: ${deploymentId}`);
    
    const metadata = await lambdaDeploymentManager.getDeploymentMetadata(deploymentId);
    
    if (!metadata) {
      return res.status(404).json({ error: 'Deployment not found' });
    }
    
    res.json(metadata);
  } catch (error) {
    console.error('[Deployments] Error:', error);
    res.status(500).json({ 
      error: 'Failed to get deployment metadata',
      details: error.message 
    });
  }
});

// List deployments endpoint
app.get('/lambda/deployments', async (req, res) => {
  try {
    const { functionName, namespaceIds } = req.query;
    
    console.log(`[Deployments] Listing deployments`, { functionName, namespaceIds });
    
    const deployments = await lambdaDeploymentManager.listDeployments(functionName, namespaceIds);
    
    res.json({ deployments });
  } catch (error) {
    console.error('[Deployments] Error:', error);
    res.status(500).json({ 
      error: 'Failed to list deployments',
      details: error.message 
    });
  }
});

// Save files to S3 endpoint
app.post('/workspace/save-files-to-s3', async (req, res) => {
  try {
    const { namespaceId, projectName, zipData, fileCount, files } = req.body;
    
    if (!namespaceId || !zipData) {
      return res.status(400).json({ error: 'namespaceId and zipData are required' });
    }
    
    console.log(`[Workspace] Saving files to S3 for namespace: ${namespaceId}`);
    console.log(`[Workspace] Project name: ${projectName}`);
    console.log(`[Workspace] File count: ${fileCount}`);
    
    const result = await lambdaDeploymentManager.saveFilesToS3(
      namespaceId,
      projectName,
      zipData,
      fileCount,
      files
    );
    
    console.log(`[Workspace] S3 save result:`, result);
    
    res.json(result);
  } catch (error) {
    console.error('[Workspace] Error saving files to S3:', error);
    res.status(500).json({ 
      error: 'Failed to save files to S3',
      details: error.message 
    });
  }
});

// Save Lambda function to namespace library endpoint
app.post('/workspace/save-lambda', async (req, res) => {
  try {
    const { namespaceId, lambdaData } = req.body;
    
    if (!namespaceId || !lambdaData) {
      return res.status(400).json({ error: 'namespaceId and lambdaData are required' });
    }
    
    console.log(`[Workspace] Saving Lambda function to namespace: ${namespaceId}`);
    console.log(`[Workspace] Function name: ${lambdaData.functionName}`);
    console.log(`[Workspace] Lambda ID: ${lambdaData.id}`);
    
    // Save Lambda metadata to DynamoDB
    const result = await lambdaDeploymentManager.saveLambdaToNamespace(
      namespaceId,
      lambdaData
    );
    
    console.log(`[Workspace] Lambda save result:`, result);
    
    res.json(result);
  } catch (error) {
    console.error('[Workspace] Error saving Lambda to namespace:', error);
    res.status(500).json({ 
      error: 'Failed to save Lambda to namespace',
      details: error.message 
    });
  }
});

// Get saved Lambda functions for a namespace
app.get('/workspace/lambdas/:namespaceId', async (req, res) => {
  try {
    const { namespaceId } = req.params;
    
    if (!namespaceId) {
      return res.status(400).json({ error: 'namespaceId is required' });
    }
    
    console.log(`[Workspace] Fetching Lambda functions for namespace: ${namespaceId}`);
    
    // Get Lambda functions from DynamoDB
    const result = await lambdaDeploymentManager.getLambdasForNamespace(namespaceId);
    
    console.log(`[Workspace] Found ${result.lambdas.length} Lambda functions`);
    
    res.json(result);
  } catch (error) {
    console.error('[Workspace] Error fetching Lambda functions:', error);
    res.status(500).json({ 
      error: 'Failed to fetch Lambda functions',
      details: error.message 
    });
  }
});

// Serve Swagger UI for all APIs
const awsOpenapiSpec = yaml.load(fs.readFileSync(path.join(__dirname, 'swagger/aws-dynamodb.yaml'), 'utf8'));
const mainOpenapiSpec = yaml.load(fs.readFileSync(path.join(__dirname, 'swagger/unified-api.yaml'), 'utf8'));




// Serve AWS API docs
app.use('/aws-api-docs', swaggerUi.serve);
app.get('/aws-api-docs', (req, res) => {
  res.send(
    swaggerUi.generateHTML(awsOpenapiSpec, {
      customSiteTitle: "AWS DynamoDB API Documentation",
      customfavIcon: "/favicon.ico",
      customCss: '.swagger-ui .topbar { display: none }',
      swaggerUrl: "/aws-api-docs/swagger.json"
    })
  );
});

// Serve AWS API docs at the DynamoDB base URL
app.use('/api/dynamodb', swaggerUi.serve);
app.get('/api/dynamodb', (req, res) => {
  res.send(
    swaggerUi.generateHTML(awsOpenapiSpec, {
      customSiteTitle: "AWS DynamoDB API Documentation",
      customfavIcon: "/favicon.ico",
      customCss: '.swagger-ui .topbar { display: none }',
      swaggerUrl: "/api/dynamodb/swagger.json"
    })
  );
});

// Serve DynamoDB OpenAPI specification
app.get('/api/dynamodb/swagger.json', (req, res) => {
  res.json(awsOpenapiSpec);
});

// Serve AI Agent API docs
const aiAgentOpenapiSpec = yaml.load(fs.readFileSync(path.join(__dirname, 'swagger/ai-agent-api.yaml'), 'utf8'));
app.use('/ai-agent-docs', swaggerUi.serve);
app.get('/ai-agent-docs', (req, res) => {
  res.send(
    swaggerUi.generateHTML(aiAgentOpenapiSpec, {
      customSiteTitle: "AI Agent API Documentation",
      customfavIcon: "/favicon.ico",
      customCss: '.swagger-ui .topbar { display: none }',
      swaggerUrl: "/ai-agent-docs/swagger.json"
    })
  );
});

// Serve BRMH Drive API docs
const driveOpenapiSpec = yaml.load(fs.readFileSync(path.join(__dirname, 'swagger/brmh-drive-api.yaml'), 'utf8'));
app.use('/drive-api-docs', swaggerUi.serve);
app.get('/drive-api-docs', (req, res) => {
  res.send(
    swaggerUi.generateHTML(driveOpenapiSpec, {
      customSiteTitle: "BRMH Drive API Documentation",
      customfavIcon: "/favicon.ico",
      customCss: '.swagger-ui .topbar { display: none }',
      swaggerUrl: "/drive-api-docs/swagger.json"
    })
  );
});

// Serve BRMH Drive API specification
app.get('/drive-api-docs/swagger.json', (req, res) => {
  res.json(driveOpenapiSpec);
});

// Serve Unified API docs
app.use('/unified-api-docs', swaggerUi.serve);
app.get('/unified-api-docs', (req, res) => {
  res.send(
    swaggerUi.generateHTML(mainOpenapiSpec, {
      customSiteTitle: "Unified API Documentation",
      customfavIcon: "/favicon.ico",
      customCss: '.swagger-ui .topbar { display: none }',
      swaggerUrl: "/unified-api-docs/swagger.json"
    })
  );
});

// Serve Unified API specification
app.get('/unified-api-docs/swagger.json', (req, res) => {
  res.json(mainOpenapiSpec);
});

// Route AI Agent endpoints
app.post('/ai-agent', (req, res) => aiAgentHandler({ request: { requestBody: req.body } }, req, res));

// AI Agent streaming endpoint for chat and schema editing
app.post('/ai-agent/stream', async (req, res) => {
  console.log('[AI Agent] !!! STREAMING ENDPOINT CALLED !!!');
  const { message, namespace, allNamespaces, history, schema, uploadedSchemas } = req.body;
  
  // Import the intent detection function
  const { detectIntent } = await import('./lib/llm-agent-system.js');
  
  // Log the intent detection for debugging
  const intent = detectIntent(message);
  console.log('[AI Agent] Streaming request intent analysis:', {
    message,
    intent: intent.intent,
    shouldGenerateLambda: intent.shouldGenerateLambda,
    shouldGenerateSchema: intent.shouldGenerateSchema,
    isQuestion: intent.isQuestion,
    isCasualMention: intent.isCasualMention,
    isExplanatory: intent.isExplanatory
  });
  
  try {
    await agentSystem.handleStreamingWithAgents(res, namespace, message, history, schema, uploadedSchemas, allNamespaces);
  } catch (error) {
    console.error('AI Agent streaming error:', error);
    res.status(500).json({ error: 'Failed to handle AI Agent streaming request' });
  }
});

// AI Agent Lambda codegen endpoint
app.post('/ai-agent/lambda-codegen', async (req, res) => {
  console.log('[AI Agent] !!! LAMBDA CODEGEN ENDPOINT CALLED !!!');
  const { message, originalMessage, namespace, allNamespaces, selectedSchema, functionName, runtime, handler, memory, timeout, environment } = req.body;
  console.log('[AI Agent] Lambda codegen request received:', { message, originalMessage, selectedSchema, functionName, runtime, handler, memory, timeout, environment, namespace, allNamespaces });

  // Import the intent detection function
  const { detectIntent } = await import('./lib/llm-agent-system.js');
  
  // Use robust intent detection to validate the request - use original message for intent detection
  const intent = detectIntent(originalMessage || message);
  
  console.log('[AI Agent] Intent validation for lambda generation:', {
    originalMessage: originalMessage || message,
    intent: intent.intent,
    shouldGenerateLambda: intent.shouldGenerateLambda,
    isQuestion: intent.isQuestion,
    isCasualMention: intent.isCasualMention,
    isExplanatory: intent.isExplanatory
  });

  // Only proceed with lambda generation if explicitly requested
  if (!intent.shouldGenerateLambda) {
    console.log('[AI Agent] Rejecting lambda generation request - not explicitly requested');
    res.write(`data: ${JSON.stringify({ 
      error: 'Lambda generation not requested', 
      details: 'This message does not contain an explicit request to generate a lambda function. Please use explicit action words like "generate", "create", "build", etc. along with lambda-related keywords.',
      intent: intent.intent
    })}\n\n`);
    res.end();
    return;
  }

  try {
    // Enable streaming response
    res.writeHead(200, {
      'Content-Type': 'text/plain; charset=utf-8',
      'Transfer-Encoding': 'chunked',
      'Cache-Control': 'no-cache',
      'Connection': 'keep-alive'
    });

    // Use the enhanced lambda codegen handler with streaming and automatic schema selection
    await handleLambdaCodegen({
      message,
      selectedSchema,
      functionName,
      runtime,
      handler,
      memory,
      timeout,
      environment,
      namespace, // Pass namespace for automatic schema selection
      allNamespaces, // Pass all namespaces in context
      res // Pass the response object for streaming
    });

  } catch (error) {
    console.error('[AI Agent] Lambda codegen error:', error);
    try {
      res.write(`data: ${JSON.stringify({ route: 'lambda', type: 'error', error: 'Failed to generate Lambda code', details: error.message })}\n\n`);
      res.write('data: [DONE]\n\n');
      res.end();
    } catch {}
  }
});



// Schema upload and Lambda generation endpoint
app.post('/ai-agent/schema-lambda-generation', async (req, res) => {
  try {
    const { message, schemas, namespaceId, functionName, runtime, handler, memory, timeout, environment } = req.body;
    console.log('[Schema Lambda Generation] Request received:', { 
      message, 
      schemaCount: schemas?.length || 0, 
      namespaceId, 
      functionName 
    });

    // Import the Lambda generation functions
    const { handleLambdaCodegen, analyzeSchemas } = await import('./lib/llm-agent-system.js');
    
    // Set up streaming response
    res.writeHead(200, {
      'Content-Type': 'text/plain; charset=utf-8',
      'Transfer-Encoding': 'chunked',
      'Cache-Control': 'no-cache',
      'Connection': 'keep-alive',
    });

    // Analyze uploaded schemas
    let schemaAnalysis = null;
    if (schemas && schemas.length > 0) {
      console.log('[Schema Lambda Generation] Analyzing uploaded schemas...');
      schemaAnalysis = await analyzeSchemas(schemas, message);
      
      // Send schema analysis to frontend
      const analysisResponse = {
        type: 'schema_analysis',
        analysis: schemaAnalysis,
        route: 'chat'
      };
      
      res.write(`data: ${JSON.stringify(analysisResponse)}\n\n`);
    }

    // Generate Lambda function
    const lambdaCodegenParams = {
      message: message,
      selectedSchema: null,
      functionName: functionName || 'SchemaHandler',
      runtime: runtime || 'nodejs18.x',
      handler: handler || 'index.handler',
      memory: memory || 256,
      timeout: timeout || 30,
      environment: environment || null,
      namespace: namespaceId,
      res: null,
      uploadedSchemas: schemas || []
    };

    const result = await handleLambdaCodegen(lambdaCodegenParams);

    if (result.generatedCode) {
      // Send Lambda code generation response
      const lambdaResponse = {
        type: 'lambda_code',
        schemaName: schemaAnalysis ? `MultiSchema_${schemaAnalysis.totalSchemas}` : 'SchemaHandler',
        schema: schemaAnalysis ? { 
          name: 'MultiSchema', 
          schemas: schemas,
          analysis: schemaAnalysis 
        } : null,
        code: result.generatedCode,
        route: 'lambda'
      };
      
      res.write(`data: ${JSON.stringify(lambdaResponse)}\n\n`);
      
      // Send success message
      const chatMessage = {
        type: 'chat',
        content: `✅ Generated Lambda function using ${schemas?.length || 0} uploaded schemas!\n\nCheck the Lambda tab to see the generated code!`,
        route: 'chat'
      };
      
      res.write(`data: ${JSON.stringify(chatMessage)}\n\n`);
    } else {
      // Send error message
      const errorMessage = {
        type: 'chat',
        content: `❌ Failed to generate Lambda function: ${result.error || 'Unknown error'}`,
        route: 'chat'
      };
      
      res.write(`data: ${JSON.stringify(errorMessage)}\n\n`);
    }

    res.write('data: [DONE]\n\n');
    res.end();

  } catch (error) {
    console.error('[Schema Lambda Generation] Error:', error);
    res.write(`data: ${JSON.stringify({ 
      type: 'chat',
      content: `❌ Error generating Lambda function: ${error.message}`,
      route: 'chat'
    })}\n\n`);
    res.write('data: [DONE]\n\n');
    res.end();
  }
});

// Smart namespace generation from BRD/HLD/LLD and attachments
app.post('/ai-agent/generate-namespace-smart', upload.any(), async (req, res) => {
  try {
    const { prompt = '', brd = '', hld = '', lld = '' } = req.body || {};
    const files = req.files || [];
    
    // Prepare attachments including buffers for extraction
    const attachments = files.map(f => ({
      name: f.originalname,
      type: f.mimetype,
      size: f.size,
      buffer: f.buffer
    }));

    const result = await generateNamespaceFromArtifacts({ prompt, brd, hld, lld, attachments });
    if (!result.success) {
      return res.status(400).json({ success: false, error: result.error });
    }

    const save = await saveGeneratedNamespace(result.data);
    if (!save.success) {
      return res.status(500).json({ success: false, error: save.error || 'Failed to save generated namespace' });
    }

    return res.json({ success: true, namespaceId: result.namespaceId });
  } catch (error) {
    console.error('[AI Agent] Smart namespace generation error:', error);
    return res.status(500).json({ success: false, error: error.message });
  }
});

// Generate BRD/HLD/LLD documents from namespace context
app.post('/ai-agent/generate-documents', async (req, res) => {
  try {
    const { namespaceId, documentTypes = ['brd', 'hld', 'lld'], format = 'json' } = req.body || {};
    
    if (!namespaceId) {
      return res.status(400).json({ success: false, error: 'namespaceId is required' });
    }

    const result = await generateDocumentsFromNamespace({ namespaceId, documentTypes, format });
    if (!result.success) {
      return res.status(500).json({ success: false, error: result.error });
    }

    return res.json({ 
      success: true, 
      documents: result.documents,
      namespaceId: namespaceId
    });
  } catch (error) {
    console.error('[AI Agent] Document generation error:', error);
    return res.status(500).json({ success: false, error: error.message });
  }
});

// Workspace Guidance and Navigation endpoint
app.post('/ai-agent/workspace-guidance', async (req, res) => {
  try {
    const { message, namespaceId } = req.body;
    console.log('[Workspace Guidance] Request received:', { message, namespaceId });

    // Import the guidance functions
    const { detectIntentWithGuidance, generateWorkspaceGuidance, getRealNamespaceData } = await import('./lib/llm-agent-system.js');
    
    // Detect intent and check for guidance requests
    const intentWithGuidance = detectIntentWithGuidance(message);
    
    if (!intentWithGuidance.shouldProvideGuidance) {
      return res.status(400).json({ 
        error: 'Not a guidance request', 
        message: 'This endpoint is for workspace guidance requests only' 
      });
    }

    // Get namespace context for personalized guidance
    let namespaceData = null;
    if (namespaceId) {
      try {
        namespaceData = await getRealNamespaceData(namespaceId);
      } catch (err) {
        console.warn('[Workspace Guidance] Failed to get namespace data:', err.message);
      }
    }
    
    // Generate workspace guidance
    const guidance = generateWorkspaceGuidance(intentWithGuidance.intent, intentWithGuidance.feature, namespaceData);
    
    res.json({
      success: true,
      guidance: {
        feature: intentWithGuidance.feature,
        suggestions: guidance.suggestions,
        nextSteps: guidance.nextSteps,
        uiActions: guidance.uiActions,
        context: guidance.context
      }
    });
    
  } catch (error) {
    console.error('[Workspace Guidance] Error:', error);
    res.status(500).json({ error: 'Failed to generate workspace guidance' });
  }
});

// AI Agent Workspace State endpoints
app.post('/ai-agent/get-workspace-state', async (req, res) => {
  try {
    const { sessionId, namespaceId } = req.body;
    if (!sessionId || !namespaceId) {
      return res.status(400).json({ error: 'Missing sessionId or namespaceId' });
    }
    
    // For now, return a default workspace state
    // In a real implementation, you would load this from a database or cache
    const workspaceState = {
      files: [],
      schemas: [],
      apis: [],
      projectType: 'nodejs',
      lastGenerated: null
    };
    
    res.json({ success: true, workspaceState });
  } catch (error) {
    console.error('Error getting workspace state:', error);
    res.status(500).json({ error: 'Failed to get workspace state' });
  }
});

app.post('/ai-agent/save-workspace-state', async (req, res) => {
  try {
    const { sessionId, namespaceId, workspaceState } = req.body;
    if (!sessionId || !namespaceId || !workspaceState) {
      return res.status(400).json({ error: 'Missing sessionId, namespaceId, or workspaceState' });
    }
    
    // For now, just acknowledge the save
    // In a real implementation, you would save this to a database or cache
    console.log('Saving workspace state:', { sessionId, namespaceId, workspaceState });
    
    res.json({ success: true, message: 'Workspace state saved' });
  } catch (error) {
    console.error('Error saving workspace state:', error);
    res.status(500).json({ error: 'Failed to save workspace state' });
  }
});

// AI Agent Chat History endpoints
app.post('/ai-agent/chat-history', async (req, res) => {
  try {
    const { sessionId, userId, limit = 50 } = req.body;
    if (!sessionId) {
      return res.status(400).json({ error: 'Missing sessionId' });
    }
    
    // For now, return empty history
    // In a real implementation, you would load this from a database
    res.json({ success: true, history: [] });
  } catch (error) {
    console.error('Error getting chat history:', error);
    res.status(500).json({ error: 'Failed to get chat history' });
  }
});

app.post('/ai-agent/clear-history', async (req, res) => {
  try {
    const { sessionId } = req.body;
    if (!sessionId) {
      return res.status(400).json({ error: 'Missing sessionId' });
    }
    
    // For now, just acknowledge the clear
    // In a real implementation, you would clear this from a database
    console.log('Clearing chat history for session:', sessionId);
    
    res.json({ success: true, message: 'Chat history cleared' });
  } catch (error) {
    console.error('Error clearing chat history:', error);
    res.status(500).json({ error: 'Failed to clear chat history' });
  }
});

// Code Generation endpoints
app.get('/code-generation/files/:namespaceId', async (req, res) => {
  try {
    const { namespaceId } = req.params;
    
    // For now, return empty file list
    // In a real implementation, you would load this from a database or file system
    res.json({ success: true, files: [] });
  } catch (error) {
    console.error('Error getting files:', error);
    res.status(500).json({ error: 'Failed to get files' });
  }
});

app.get('/code-generation/files/:namespaceId/*', async (req, res) => {
  try {
    const { namespaceId } = req.params;
    const filePath = req.params[0];
    
    // For now, return empty content
    // In a real implementation, you would load this from a file system
    res.json({ success: true, content: '' });
  } catch (error) {
    console.error('Error getting file content:', error);
    res.status(500).json({ error: 'Failed to get file content' });
  }
});

app.post('/code-generation/generate-backend', async (req, res) => {
  try {
    const { schemas, apis, projectType } = req.body;
    
    // For now, return a placeholder response
    // In a real implementation, you would generate backend code
    res.json({ 
      success: true, 
      message: 'Backend code generation not yet implemented',
      files: []
    });
  } catch (error) {
    console.error('Error generating backend code:', error);
    res.status(500).json({ error: 'Failed to generate backend code' });
  }
});

// Save to namespace endpoints
app.post('/save-api-to-namespace', async (req, res) => {
  try {
    const { namespaceId, apiData } = req.body;
    
    // For now, just acknowledge the save
    // In a real implementation, you would save this to a database
    console.log('Saving API to namespace:', { namespaceId, apiData });
    
    res.json({ success: true, message: 'API saved to namespace' });
  } catch (error) {
    console.error('Error saving API to namespace:', error);
    res.status(500).json({ error: 'Failed to save API to namespace' });
  }
});

// Endpoint to add a schemaId to a namespace's schemaIds array
app.post('/unified/namespace/:namespaceId/add-schema', async (req, res) => {
  try {
    const { namespaceId } = req.params;
    const { schemaId } = req.body;
    if (!namespaceId || !schemaId) {
      return res.status(400).json({ success: false, error: 'Missing namespaceId or schemaId' });
    }
    const result = await unifiedHandlers.updateNamespace(namespaceId, { schemaId });
    return res.json({ success: true, updatedNamespace: result });
  } catch (error) {
    res.status(500).json({ success: false, error: error.message });
  }
});

// Web Scraping Agent endpoints
import WebScrapingAgent from './lib/web-scraping-agent.js';

const webScrapingAgent = new WebScrapingAgent();

// Get supported services
app.get('/web-scraping/supported-services', async (req, res) => {
  try {
    const services = webScrapingAgent.getSupportedServices();
    res.json({ success: true, services });
  } catch (error) {
    console.error('Error getting supported services:', error);
    res.status(500).json({ error: 'Failed to get supported services' });
  }
});

// Scrape service and save to namespace (with automatic namespace management)
app.post('/web-scraping/scrape-and-save', async (req, res) => {
  try {
    const { serviceName, namespaceId, options = {} } = req.body;
    
    if (!serviceName) {
      return res.status(400).json({ 
        success: false, 
        error: 'Missing required field: serviceName' 
      });
    }

    console.log(`[Web Scraping] Starting scrape for ${serviceName}${namespaceId ? ` to namespace ${namespaceId}` : ' (will auto-manage namespace)'}`);
    
    // Set up streaming response
    res.writeHead(200, {
      'Content-Type': 'text/plain',
      'Transfer-Encoding': 'chunked',
      'Cache-Control': 'no-cache',
      'Connection': 'keep-alive'
    });

    // Send initial status
    res.write(`data: ${JSON.stringify({ 
      type: 'status', 
      message: `Starting web scraping for ${serviceName}...`,
      timestamp: new Date().toISOString()
    })}\n\n`);

    try {
      // Scrape the service with namespace management
      const scrapedData = await webScrapingAgent.scrapeService(serviceName, options, docClient, namespaceId);
      
      // Handle namespace information
      let namespaceMessage = '';
      if (scrapedData.namespaceInfo) {
        if (namespaceId && scrapedData.namespaceInfo['namespace-id'] === namespaceId) {
          namespaceMessage = `Using existing namespace: ${namespaceId}`;
        } else if (namespaceId) {
          namespaceMessage = `Found existing namespace: ${scrapedData.namespaceInfo['namespace-id']} (different from requested: ${namespaceId})`;
        } else {
          namespaceMessage = `Created new namespace: ${scrapedData.namespaceInfo['namespace-id']}`;
        }
      }
      
      res.write(`data: ${JSON.stringify({ 
        type: 'status', 
        message: `Scraping completed. Found ${scrapedData.apis.length} APIs, ${scrapedData.schemas.length} schemas, ${scrapedData.documentation.length} docs. ${namespaceMessage}`,
        timestamp: new Date().toISOString(),
        results: {
          apis: scrapedData.apis.length,
          schemas: scrapedData.schemas.length,
          documentation: scrapedData.documentation.length,
          namespaceInfo: scrapedData.namespaceInfo
        }
      })}\n\n`);

      // Save to namespace
      res.write(`data: ${JSON.stringify({ 
        type: 'status', 
        message: 'Saving scraped data to namespace...',
        timestamp: new Date().toISOString()
      })}\n\n`);

      // Use the namespace from scraping results or the provided namespaceId
      const targetNamespaceId = namespaceId || (scrapedData.namespaceInfo ? scrapedData.namespaceInfo['namespace-id'] : null);
      const saveResult = await webScrapingAgent.saveToNamespace(scrapedData, targetNamespaceId, docClient);
      
      if (saveResult.success) {
        res.write(`data: ${JSON.stringify({ 
          type: 'success', 
          message: 'Successfully saved scraped data to namespace!',
          timestamp: new Date().toISOString(),
          summary: saveResult.summary
        })}\n\n`);
      } else {
        res.write(`data: ${JSON.stringify({ 
          type: 'error', 
          message: `Error saving data: ${saveResult.error}`,
          timestamp: new Date().toISOString()
        })}\n\n`);
      }

    } catch (error) {
      console.error(`[Web Scraping] Error:`, error);
      res.write(`data: ${JSON.stringify({ 
        type: 'error', 
        message: `Scraping failed: ${error.message}`,
        timestamp: new Date().toISOString()
      })}\n\n`);
    }

    res.write('data: [DONE]\n\n');
    res.end();

  } catch (error) {
    console.error('Error in web scraping endpoint:', error);
    res.status(500).json({ 
      success: false, 
      error: 'Failed to process web scraping request' 
    });
  }
});

// Scrape service with automatic namespace management (no namespaceId required)
app.post('/web-scraping/scrape-auto-namespace', async (req, res) => {
  try {
    const { serviceName, options = {} } = req.body;
    
    if (!serviceName) {
      return res.status(400).json({ 
        success: false, 
        error: 'Missing required field: serviceName' 
      });
    }

    console.log(`[Web Scraping] Starting auto-namespace scrape for ${serviceName}`);
    
    // Set up streaming response
    res.writeHead(200, {
      'Content-Type': 'text/plain',
      'Transfer-Encoding': 'chunked',
      'Cache-Control': 'no-cache',
      'Connection': 'keep-alive'
    });

    // Send initial status
    res.write(`data: ${JSON.stringify({ 
      type: 'status', 
      message: `Starting web scraping for ${serviceName} with automatic namespace management...`,
      timestamp: new Date().toISOString()
    })}\n\n`);

    try {
      // Scrape the service with automatic namespace management
      const scrapedData = await webScrapingAgent.scrapeService(serviceName, options, docClient, null);
      
      // Handle namespace information
      let namespaceMessage = '';
      if (scrapedData.namespaceInfo) {
        namespaceMessage = `Using namespace: ${scrapedData.namespaceInfo['namespace-id']} (${scrapedData.namespaceInfo['created-via'] === 'web-scraping' ? 'newly created' : 'existing'})`;
      }
      
      res.write(`data: ${JSON.stringify({ 
        type: 'status', 
        message: `Scraping completed. Found ${scrapedData.apis.length} APIs, ${scrapedData.schemas.length} schemas, ${scrapedData.documentation.length} docs. ${namespaceMessage}`,
        timestamp: new Date().toISOString(),
        results: {
          apis: scrapedData.apis.length,
          schemas: scrapedData.schemas.length,
          documentation: scrapedData.documentation.length,
          namespaceInfo: scrapedData.namespaceInfo
        }
      })}\n\n`);

      // Save to namespace
      res.write(`data: ${JSON.stringify({ 
        type: 'status', 
        message: 'Saving scraped data to namespace...',
        timestamp: new Date().toISOString()
      })}\n\n`);

      const saveResult = await webScrapingAgent.saveToNamespace(scrapedData, null, docClient);
      
      if (saveResult.success) {
        res.write(`data: ${JSON.stringify({ 
          type: 'success', 
          message: 'Successfully saved scraped data to namespace!',
          timestamp: new Date().toISOString(),
          summary: saveResult.summary
        })}\n\n`);
      } else {
        res.write(`data: ${JSON.stringify({ 
          type: 'error', 
          message: `Error saving data: ${saveResult.error}`,
          timestamp: new Date().toISOString()
        })}\n\n`);
      }

    } catch (error) {
      console.error(`[Web Scraping] Error:`, error);
      res.write(`data: ${JSON.stringify({ 
        type: 'error', 
        message: `Scraping failed: ${error.message}`,
        timestamp: new Date().toISOString()
      })}\n\n`);
    }

    res.write('data: [DONE]\n\n');
    res.end();

  } catch (error) {
    console.error('Error in web scraping auto-namespace endpoint:', error);
    res.status(500).json({ 
      success: false, 
      error: 'Failed to process web scraping auto-namespace request' 
    });
  }
});

// Scrape service without saving (for preview)
app.post('/web-scraping/scrape-preview', async (req, res) => {
  try {
    const { serviceName, options = {} } = req.body;
    
    if (!serviceName) {
      return res.status(400).json({ 
        success: false, 
        error: 'Missing required field: serviceName' 
      });
    }

    console.log(`[Web Scraping] Starting preview scrape for ${serviceName}`);
    
    const scrapedData = await webScrapingAgent.scrapeService(serviceName, options, null, null);
    
    res.json({ 
      success: true, 
      data: scrapedData,
      summary: {
        service: scrapedData.service,
        apis: scrapedData.apis.length,
        schemas: scrapedData.schemas.length,
        documentation: scrapedData.documentation.length,
        errors: scrapedData.errors
      }
    });

  } catch (error) {
    console.error('Error in web scraping preview endpoint:', error);
    res.status(500).json({ 
      success: false, 
      error: 'Failed to process web scraping preview request' 
    });
  }
});

// Endpoint to migrate existing namespaces (create missing methods for scraped APIs)
app.post('/web-scraping/migrate-existing-namespaces', async (req, res) => {
  try {
    console.log('[Web Scraping] Starting migration of existing namespaces...');
    
    // Set up streaming response
    res.writeHead(200, {
      'Content-Type': 'text/plain',
      'Transfer-Encoding': 'chunked',
      'Cache-Control': 'no-cache',
      'Connection': 'keep-alive'
    });

    // Send initial status
    res.write(`data: ${JSON.stringify({ 
      type: 'status', 
      message: 'Starting migration of existing namespaces...',
      timestamp: new Date().toISOString()
    })}\n\n`);

    try {
      // Run the migration
      const migrationResult = await webScrapingAgent.migrateExistingNamespaces(docClient);
      
      if (migrationResult.success) {
        res.write(`data: ${JSON.stringify({ 
          type: 'success', 
          message: 'Migration completed successfully!',
          timestamp: new Date().toISOString(),
          summary: migrationResult.summary
        })}\n\n`);
      } else {
        res.write(`data: ${JSON.stringify({ 
          type: 'error', 
          message: `Migration failed: ${migrationResult.error}`,
          timestamp: new Date().toISOString()
        })}\n\n`);
      }

    } catch (error) {
      console.error(`[Web Scraping] Migration error:`, error);
      res.write(`data: ${JSON.stringify({ 
        type: 'error', 
        message: `Migration failed: ${error.message}`,
        timestamp: new Date().toISOString()
      })}\n\n`);
    }

    res.write('data: [DONE]\n\n');
    res.end();

  } catch (error) {
    console.error('Error in migration endpoint:', error);
    res.status(500).json({ 
      success: false, 
      error: 'Failed to process migration request' 
    });
  }
});

// Endpoint to save a schema to a namespace
app.post('/save-schema-to-namespace', async (req, res) => {
  try {
    console.log('Received /save-schema-to-namespace:', req.body);
    const { namespaceId, schemaName, schemaType, schema, isArray, originalType, url } = req.body;
    if (!namespaceId || !schemaName || !schemaType || !schema) {
      return res.status(400).json({ success: false, error: 'Missing required fields' });
    }
    
    // Use the unifiedHandlers.saveSchema handler
    const result = await unifiedHandlers.saveSchema({ request: { requestBody: { namespaceId, schemaName, schemaType, schema, isArray, originalType, url } } }, req, res);
    console.log('Result from saveSchema:', result);
    if (result.statusCode === 200) {
      return res.json({ success: true, schemaId: result.body.schemaId });
    } else {
      return res.status(result.statusCode).json({ success: false, error: result.body.error });
    }
  } catch (error) {
    console.error('Error in /save-schema-to-namespace:', error);
    res.status(500).json({ success: false, error: error.message });
  }
});

// --- API Testing Endpoint: Test OpenAPI endpoint and stream result to frontend console ---
app.post('/api/test-openapi-endpoint', async (req, res) => {
  try {
    const { openapiJson, path: testPath, method, body, headers, query } = req.body;
    if (!openapiJson || !testPath || !method) {
      return res.status(400).json({ error: 'Missing required parameters' });
    }

    // Validate request against OpenAPI spec
    const tempApi = new OpenAPIBackend({ definition: openapiJson, quick: true });
    await tempApi.init();
    const validation = tempApi.validateRequest({
      method: method.toLowerCase(),
      path: testPath,
      body,
      query,
      headers
    });
    if (!validation.valid) {
      return res.status(400).json({ error: 'Request does not match OpenAPI spec', details: validation.errors });
    }

    // Make the real HTTP request (assume baseUrl is in servers[0].url)
    const baseUrl = openapiJson.servers && openapiJson.servers[0] && openapiJson.servers[0].url ? openapiJson.servers[0].url : '';
    if (!baseUrl) {
      return res.status(400).json({ error: 'No baseUrl found in OpenAPI spec' });
    }
    const url = baseUrl.replace(/\/$/, '') + testPath;

    // Stream response
    res.writeHead(200, {
      'Content-Type': 'application/json',
      'Transfer-Encoding': 'chunked',
      'Cache-Control': 'no-cache',
      'Connection': 'keep-alive',
    });
    try {
      const response = await axios({
        method: method.toLowerCase(),
        url,
        headers,
        params: query,
        data: body,
        validateStatus: () => true // Don't throw on any status
      });
      res.write(JSON.stringify({ status: response.status, statusText: response.statusText, headers: response.headers, body: response.data }) + '\n');
    } catch (err) {
      res.write(JSON.stringify({ error: err.message }) + '\n');
    }
    res.end();
  } catch (err) {
    res.status(500).json({ error: err.message });
  }
});

app.post('/cache/table', cacheTableHandler);
app.get('/cache/data', getCachedDataHandler);
app.get('/cache/keys', getPaginatedCacheKeysHandler);
app.get('/cache/clear', clearCacheHandler);
app.get('/cache/stats', getCacheStatsHandler);
app.get('/cache/health', cacheHealthHandler);
app.get('/cache/test', testCacheConnection);
app.post('/cache/clear-unwanted-order-data', clearUnwantedOrderDataHandler);
app.post('/cache/cleanup-timestamp-chunks', cleanupTimestampChunksHandler);
app.get('/cache/data-in-sequence', getCachedDataInSequenceHandler);

// Debug endpoint for testing cache responses
app.get('/cache/debug/:project/:table/:key', async (req, res) => {
  try {
    const { project, table, key } = req.params;
    console.log(`🔍 Debug cache request: ${project}:${table}:${key}`);
    
    // Set headers to prevent browser issues
    res.setHeader('Content-Type', 'application/json');
    res.setHeader('Cache-Control', 'no-cache');
    res.setHeader('Access-Control-Allow-Origin', '*');
    res.setHeader('Access-Control-Allow-Methods', 'GET, POST, PUT, DELETE, OPTIONS');
    res.setHeader('Access-Control-Allow-Headers', 'Content-Type, Authorization');
    
    const cacheKey = `${project}:${table}:${key}`;
    const value = await redis.get(cacheKey);
    
    if (!value) {
      return res.status(404).json({
        message: "Key not found",
        key: cacheKey,
        timestamp: new Date().toISOString()
      });
    }
    
    // Try to parse JSON
    let parsedData;
    try {
      parsedData = JSON.parse(value);
    } catch (error) {
      return res.status(500).json({
        message: "Invalid JSON in cache",
        key: cacheKey,
        error: error.message,
        rawValue: value.substring(0, 500) + (value.length > 500 ? '...' : ''),
        timestamp: new Date().toISOString()
      });
    }
    
    const responseData = {
      message: "Debug cache data retrieved",
      key: cacheKey,
      data: parsedData,
      size: Buffer.byteLength(JSON.stringify(parsedData), 'utf8'),
      timestamp: new Date().toISOString()
    };
    
    console.log(`✅ Debug response size: ${responseData.size} bytes`);
    return res.status(200).json(responseData);
    
  } catch (error) {
    console.error('❌ Debug cache error:', error);
    return res.status(500).json({
      message: "Debug cache error",
      error: error.message,
      timestamp: new Date().toISOString()
    });
  }
});

// Add a simple connection test endpoint
app.get('/test-valkey-connection', async (req, res) => {
  try {
    console.log('🔍 Testing Valkey connection...');
    console.log('📋 Connection config:', {
      host: process.env.REDIS_HOST,
      port: process.env.REDIS_PORT,
      tls: process.env.REDIS_TLS === 'true' ? 'enabled' : 'disabled',
      password: process.env.REDIS_PASSWORD ? '***' : 'none'
    });
    
    await redis.ping();
    console.log('✅ Valkey ping successful');
    res.json({
      status: 'success',
      message: 'Valkey connection test passed',
      config: {
        host: process.env.REDIS_HOST,
        port: process.env.REDIS_PORT,
        tls: process.env.REDIS_TLS === 'true' ? 'enabled' : 'disabled'
      }
    });
  } catch (error) {
    console.error('❌ Valkey connection test failed:', error);
    res.status(500).json({
      status: 'error',
      message: 'Valkey connection test failed',
      error: error.message,
      config: {
        host: process.env.REDIS_HOST,
        port: process.env.REDIS_PORT,
        tls: process.env.REDIS_TLS === 'true' ? 'enabled' : 'disabled'
      }
    });
  }
});

// Cache update from Lambda function
app.post('/cache-data', updateCacheFromLambdaHandler);

// Bulk cache operation management
app.get('/cache/bulk-operations', getActiveBulkCacheOperations);
app.delete('/cache/bulk-operations', clearActiveBulkCacheOperations);

// Pending cache updates management
app.get('/cache/pending-updates', getPendingCacheUpdates);
app.delete('/cache/pending-updates', clearPendingCacheUpdates);

// --- Search Indexing API Routes ---
app.post('/search/index', indexTableHandler);
app.post('/search/query', searchIndexHandler);
app.post('/search/indices', listIndicesHandler);
app.post('/search/delete', deleteIndicesHandler);
app.post('/search/update', updateIndexingFromLambdaHandler);
app.get('/search/health', searchHealthHandler);

// Test endpoint
app.get('/test', (req, res) => {
  res.json({ message: 'Server is working!' });
});



// Streaming Lambda deployment endpoint
app.post('/lambda/deploy-stream', async (req, res) => {
  try {
    const { functionName, code, runtime = 'nodejs18.x', handler = 'index.handler', memorySize = 128, timeout = 30 } = req.body;
    
    if (!functionName || !code) {
      return res.status(400).json({ error: 'functionName and code are required' });
    }

    console.log(`[Lambda Deployment] Starting streaming deployment for: ${functionName}`);
    
    // Set up streaming response
    res.writeHead(200, {
      'Content-Type': 'text/plain; charset=utf-8',
      'Transfer-Encoding': 'chunked',
      'Cache-Control': 'no-cache',
      'Connection': 'keep-alive',
    });

    // Send initial status
    res.write(`data: ${JSON.stringify({ type: 'status', message: 'Starting Lambda deployment...', functionName })}\n\n`);
    
    try {
      // Real deployment steps
      res.write(`data: ${JSON.stringify({ type: 'progress', message: 'Creating deployment package...', step: 1, totalSteps: 7, functionName })}\n\n`);
      await new Promise(resolve => setTimeout(resolve, 1000));
      
      res.write(`data: ${JSON.stringify({ type: 'progress', message: 'Installing dependencies...', step: 2, totalSteps: 7, functionName })}\n\n`);
      await new Promise(resolve => setTimeout(resolve, 1500));
      
      res.write(`data: ${JSON.stringify({ type: 'progress', message: 'Creating deployment ZIP file...', step: 3, totalSteps: 7, functionName })}\n\n`);
      await new Promise(resolve => setTimeout(resolve, 800));
      
      res.write(`data: ${JSON.stringify({ type: 'progress', message: 'Checking if function exists...', step: 4, totalSteps: 7, functionName })}\n\n`);
      await new Promise(resolve => setTimeout(resolve, 500));
      
      res.write(`data: ${JSON.stringify({ type: 'progress', message: 'Creating/updating Lambda function...', step: 5, totalSteps: 7, functionName })}\n\n`);
      await new Promise(resolve => setTimeout(resolve, 2000));
      
      res.write(`data: ${JSON.stringify({ type: 'progress', message: 'Configuring function settings...', step: 6, totalSteps: 7, functionName })}\n\n`);
      await new Promise(resolve => setTimeout(resolve, 1000));
      
      // Perform actual deployment
      const result = await lambdaDeploymentManager.deployLambdaFunction(
        functionName, 
        code, 
        runtime, 
        handler, 
        memorySize, 
        timeout
      );
      
      res.write(`data: ${JSON.stringify({ type: 'progress', message: 'Deployment completed successfully!', step: 7, totalSteps: 7, functionName })}\n\n`);
      await new Promise(resolve => setTimeout(resolve, 500));
      
      // Send final result
      res.write(`data: ${JSON.stringify({ type: 'result', data: result, functionName })}\n\n`);
      res.write('data: [DONE]\n\n');
      res.end();

      console.log(`[Lambda Deployment] Streaming deployment completed for: ${functionName}`);
    } catch (deploymentError) {
      console.error('[Lambda Deployment] Deployment error:', deploymentError);
      res.write(`data: ${JSON.stringify({ type: 'error', message: 'Deployment failed: ' + deploymentError.message, functionName })}\n\n`);
      res.end();
    }
  } catch (error) {
    console.error('[Lambda Deployment] Streaming error:', error);
    res.write(`data: ${JSON.stringify({ type: 'error', message: 'Deployment failed: ' + error.message })}\n\n`);
    res.end();
  }
});

/**
 * Generic CRUD endpoint for DynamoDB tables
 * Usage:
 *   - GET    /api/crud?tableName=...&partitionKey=...&sortKey=... (single item or paginated)
 *   - POST   /api/crud?tableName=...   (body: { item: ... })
 *   - PUT    /api/crud?tableName=...   (body: { key: ..., updates: ... })
 *   - DELETE /api/crud?tableName=...   (body: { partitionKey: ..., sortKey: ... })
 */
app.all('/crud', async (req, res) => {
  try {
    const event = {
      httpMethod: req.method,
      requestContext: req.requestContext || {},
      queryStringParameters: req.query,
      body: typeof req.body === 'string' ? req.body : JSON.stringify(req.body)
    };
    const result = await crud.handler(event);
    res.status(result.statusCode || 200);
    // If result.body is a string, parse if possible
    let body = result.body;
    try {
      body = JSON.parse(result.body);
    } catch {}
    res.json(body);

    // Emit notification event (non-blocking)
    try {
      const crudNotifyEvent = buildCrudEvent({ method: req.method, tableName: req.query?.tableName, body: req.body, result: body });
      console.log('[Index] Emitting CRUD event:', crudNotifyEvent);
      notifyEvent(crudNotifyEvent).catch(err => console.error('[Index] CRUD notifyEvent error:', err));
    } catch (e) {
      console.warn('[Notify] Failed to emit CRUD event:', e.message);
    }
  } catch (err) {
    res.status(500).json({ error: err.message });
  }
});

// Execute endpoint - handles both single and paginated requests
app.post('/execute', async (req, res) => {
  try {
    console.log('[Execute] Request received:', {
      executeType: req.body.executeType,
      url: req.body.url,
      method: req.body.method
    });

    // Pass request headers to execute function so it can determine backend URL
    const event = {
      body: req.body,
      headers: req.headers
    };

    const result = await execute(event);
    
    // Parse the result body if it's a string
    let responseBody = result.body;
    try {
      responseBody = JSON.parse(result.body);
    } catch {}

    res.status(result.statusCode || 200).json(responseBody);
  } catch (error) {
    console.error('[Execute] Error:', error);
    res.status(500).json({ 
      error: 'Failed to execute request', 
      details: error.message 
    });
  }
});

// Handle DynamoDB API routes
app.all('/dynamodb/*', async (req, res) => {
  try {
    const response = await awsApi.handleRequest(
      {
        method: req.method,
        path: req.path.replace('/dynamodb', '') || '/',
        body: req.body,
        query: req.query,
        headers: req.headers
      },
      req,
      res
    );

    // Check if response is null (streaming response handled by handler)
    if (response === null) {
      return; // Response already handled by the handler
    }

    res.status(response.statusCode).json(response.body);
  } catch (error) {
    console.error('[DynamoDB API] Error:', error.message);
    res.status(500).json({
      error: 'Failed to handle DynamoDB API request',
      message: error.message
    });
  }
});

// Handle Unified API routes with file upload support
app.all('/unified/*', upload.single('icon'), async (req, res) => {
  try {
    // Parse tags if they're sent as JSON string
    if (req.body.tags && typeof req.body.tags === 'string') {
      try {
        req.body.tags = JSON.parse(req.body.tags);
      } catch (error) {
        req.body.tags = [];
      }
    }

    const response = await unifiedApi.handleRequest(
      {
        method: req.method,
        path: req.path.replace('/unified', '') || '/',
        body: req.body,
        query: req.query,
        headers: req.headers
      },
      req,
      res
    );

    // Check if response is null (streaming response handled by handler)
    if (response === null) {
      return; // Response already handled by the handler
    }

    res.status(response.statusCode).json(response.body);

    // Attempt to emit namespace-related events
    try {
      const evt = buildUnifiedNamespaceEvent({ method: req.method, path: req.path, response: response?.body });
      if (evt) {
        console.log('[Index] Emitting unified namespace event:', evt);
        notifyEvent(evt).catch(err => console.error('[Index] Unified notifyEvent error:', err));
      }
    } catch (e) {
      console.warn('[Notify] Failed to emit unified namespace event:', e.message);
    }
  } catch (error) {
    console.error('[Unified API] Error:', error.message);
    res.status(500).json({
      error: 'Failed to handle unified API request',
      message: error.message
    });
  }
});

//cache-data getting from lambda to update the cache
app.post("/cache/update", async (req, res) => {
  try {
    const { type, newItem, oldItem, tableName } = req.body; // ← Get tableName from Lambda

    console.log("Received from Lambda:");
    console.log("Event Type:", type);
    console.log("Table Name (from Lambda):", tableName); // ← This is the ACTUAL table
    console.log("New Item:", newItem);
    console.log("Old Item:", oldItem);

    // Use the table name from Lambda (the actual table being updated)
    if (!tableName) {
      console.error("No table name provided by Lambda");
      return res.status(400).json({ error: "No table name provided by Lambda" });
    }

    console.log(`Processing cache update for table: ${tableName}`);
    console.log(`🔍 Table name debug:`);
    console.log(`  - Table name from Lambda:`, tableName);
    console.log(`  - newItem.tableName (config table):`, newItem?.tableName);
    console.log(`  - oldItem.tableName (config table):`, oldItem?.tableName);

    // Create a modified request with the correct table name
    const modifiedReq = {
      ...req,
      body: {
        ...req.body,
        extractedTableName: tableName // Use the actual table from Lambda
      }
    };

    // Use the existing cache update handler
    await updateCacheFromLambdaHandler(modifiedReq, res);

    // Also trigger indexing update if table name is not the indexing table itself
    if (tableName !== 'brmh-indexing') {
      try {
        console.log(`🔄 Triggering indexing update for table: ${tableName}`);
        
        // Call the indexing update handler asynchronously
        const indexingUpdateReq = {
          body: {
            type,
            newItem,
            oldItem,
            tableName
          }
        };
        
        // Don't wait for the indexing update to complete
        updateIndexingFromLambdaHandler(indexingUpdateReq, {
          status: (code) => ({ code }),
          json: (data) => console.log('Indexing update response:', data)
        }).catch(error => {
          console.error(`❌ Indexing update failed for table ${tableName}:`, error);
        });
        
      } catch (indexingError) {
        console.error(`❌ Error triggering indexing update for table ${tableName}:`, indexingError);
        // Don't fail the cache update if indexing fails
      }
    }

  } catch (error) {
    console.error("Error in cache update endpoint:", error);
    res.status(500).json({ error: error.message });
  }
});

//indexing-data getting from lambda to update the indexing
app.post("/indexing/update", async (req, res) => {
  try {
    const { type, newItem, oldItem, tableName } = req.body;

    console.log("Received indexing update from Lambda:");
    console.log("Event Type:", type);
    console.log("Table Name:", tableName);
    console.log("New Item:", newItem);
    console.log("Old Item:", oldItem);

    if (!type || !tableName) {
      console.error("Missing required parameters for indexing update");
      return res.status(400).json({ 
        error: "Missing required parameters", 
        message: "type and tableName are required" 
      });
    }

    // Call the indexing update handler
    await updateIndexingFromLambdaHandler(req, res);

  } catch (error) {
    console.error("Error in indexing update endpoint:", error);
    res.status(500).json({ error: error.message });
  }
});

// Auth Routes
app.post('/auth/login', loginHandler);
app.post('/auth/signup', signupHandler);

// Phone Authentication Routes
app.post('/auth/phone/signup', phoneSignupHandler);
app.post('/auth/phone/login', phoneLoginHandler);
app.post('/auth/phone/verify', verifyPhoneHandler);
app.post('/auth/phone/resend-otp', resendOtpHandler);

// OAuth Routes
app.get('/auth/oauth-url', generateOAuthUrlHandler);
app.post('/auth/token', exchangeTokenHandler);
app.post('/auth/refresh', refreshTokenHandler);
app.post('/auth/validate', validateTokenHandler);
app.post('/auth/logout', logoutHandler);
app.get('/auth/logout-url', getLogoutUrlHandler);
app.get('/auth/debug-pkce', debugPkceStoreHandler);

// Cookie-friendly user info endpoint
app.get('/auth/me', async (req, res) => {
  try {
    const bearer = req.headers.authorization?.replace(/^Bearer /, '');
    const idToken = bearer || req.cookies?.id_token;
    if (!idToken) return res.status(401).json({ error: 'No token' });
    const decoded = await validateJwtToken(idToken);
    return res.json({ user: decoded });
  } catch (e) {
    return res.status(401).json({ error: 'Invalid token' });
  }
});

// Simple redirect to Cognito Hosted UI logout (useful for frontend buttons)
app.get('/auth/logout-redirect', (req, res) => {
  try {
    const domain = process.env.AWS_COGNITO_DOMAIN;
    const clientId = process.env.AWS_COGNITO_CLIENT_ID;
    const logoutRedirectUri = process.env.AUTH_LOGOUT_REDIRECT_URI || process.env.AUTH_REDIRECT_URI || 'http://localhost:3000';

    if (!domain || !clientId) {
      return res.status(500).json({
        error: 'OAuth configuration missing. Set AWS_COGNITO_DOMAIN, AWS_COGNITO_CLIENT_ID, and AUTH_LOGOUT_REDIRECT_URI/AUTH_REDIRECT_URI.'
      });
    }

    const url = `https://${domain}/logout?client_id=${encodeURIComponent(clientId)}&logout_uri=${encodeURIComponent(logoutRedirectUri)}`;
    return res.redirect(url);
  } catch (error) {
    console.error('Error building logout redirect URL:', error);
    return res.status(500).json({ error: 'Failed to build logout redirect URL', details: error.message });
  }
});

// Admin Routes - User Management
// Create user in both Cognito and DynamoDB
app.post('/admin/users/create', adminCreateUserHandler);

// Confirm user email manually (admin)
app.post('/admin/users/confirm', adminConfirmUserHandler);

// List all users in Cognito
app.get('/admin/users/list', adminListUsersHandler);

// --- Roles and Permissions Routes ---
// Create a new role for a namespace
app.post('/roles-permissions/namespaces/:namespaceId/roles', createRoleHandler);

// Get all roles for a namespace
app.get('/roles-permissions/namespaces/:namespaceId/roles', getRolesHandler);

// Get a specific role
app.get('/roles-permissions/namespaces/:namespaceId/roles/:roleId', getRoleByIdHandler);

// Update a role
app.put('/roles-permissions/namespaces/:namespaceId/roles/:roleId', updateRoleHandler);

// Delete a role (soft delete by default, hard delete with ?hardDelete=true)
app.delete('/roles-permissions/namespaces/:namespaceId/roles/:roleId', deleteRoleHandler);

// Add permissions to a role
app.post('/roles-permissions/namespaces/:namespaceId/roles/:roleId/permissions', addPermissionsHandler);

// Remove permissions from a role
app.delete('/roles-permissions/namespaces/:namespaceId/roles/:roleId/permissions', removePermissionsHandler);

// Check if a role has specific permissions
app.post('/roles-permissions/namespaces/:namespaceId/check-permissions', checkPermissionsHandler);

// --- Namespace Roles Routes (stored in brmh-users table) ---
// Assign a role to a user in a namespace
app.post('/namespace-roles/assign', assignNamespaceRoleHandler);

// Get a user's role in a specific namespace
app.get('/namespace-roles/:userId/:namespace', getNamespaceRoleHandler);

// Get all namespace roles for a user
app.get('/namespace-roles/:userId', getAllNamespaceRolesHandler);

// Update a user's role in a namespace
app.put('/namespace-roles/:userId/:namespace', updateNamespaceRoleHandler);

// Remove a user's role from a namespace
app.delete('/namespace-roles/:userId/:namespace', removeNamespaceRoleHandler);

// Check if a user has specific permissions in a namespace
app.post('/namespace-roles/:userId/:namespace/check-permissions', checkNamespacePermissionsHandler);

// Add permissions to a user's role in a namespace
app.post('/namespace-roles/:userId/:namespace/add-permissions', addNamespacePermissionsHandler);

// Remove permissions from a user's role in a namespace
app.post('/namespace-roles/:userId/:namespace/remove-permissions', removeNamespacePermissionsHandler);

// --- User Resources Routes (Resource-level Access Control) ---
// Get resource configuration (available types and permissions)
app.get('/user-resources/config', getResourceConfigHandler);

// Grant resource access to a user
app.post('/user-resources/grant', grantResourceAccessHandler);

// Bulk grant resource access to multiple users
app.post('/user-resources/grant-bulk', bulkGrantResourceAccessHandler);

// Revoke resource access from a user
app.delete('/user-resources/revoke', revokeResourceAccessHandler);

// Update resource access permissions
app.put('/user-resources/:userId/:resourceType/:resourceId', updateResourceAccessHandler);

// Get all resources for a user
app.get('/user-resources/:userId', getUserResourcesHandler);

// Get resource access summary for a user
app.get('/user-resources/:userId/summary', getUserResourcesSummaryHandler);

// Check if user has access to a resource
app.post('/user-resources/:userId/check-access', checkResourceAccessHandler);

// Get all users with access to a specific resource
app.get('/user-resources/resource/:resourceType/:resourceId/users', getResourceUsersHandler);


const PORT = process.env.PORT || 5001;


app.listen(PORT, '0.0.0.0', () => {
  console.log(`Server listening on port ${PORT}`);
  console.log(`Main API documentation available at http://localhost:${PORT}/api-docs`);
  console.log(`AWS DynamoDB service available at http://localhost:${PORT}/api/dynamodb`);
  console.log(`llm API documentation available at http://localhost:${PORT}/llm-api-docs`);
  console.log(`Unified API documentation available at http://localhost:${PORT}/unified-api-docs`);
  console.log(`AI Agent API documentation available at http://localhost:${PORT}/ai-agent-docs`);
  console.log(`BRMH Drive API documentation available at http://localhost:${PORT}/drive-api-docs`);
});

// --- Mock Data Agent API Routes ---
app.post('/mock-data/generate', async (req, res) => {
  try {
    const { tableName, count = 10, context = null } = req.body;
    
    if (!tableName) {
      return res.status(400).json({ error: 'tableName is required' });
    }

    console.log(`[Mock Data Agent] Generating ${count} records for table: ${tableName}`);
    
    const result = await mockDataAgent.generateMockData({ tableName, count, context });
    
    if (result.success) {
      res.json({ success: true, result: result.result });
    } else {
      res.status(500).json({ error: result.error });
    }
  } catch (error) {
    console.error('[Mock Data Agent] Error:', error);
    res.status(500).json({ 
      error: 'Failed to generate mock data', 
      details: error.message 
    });
  }
});

app.post('/mock-data/generate-for-schema', async (req, res) => {
  try {
    const { schema, tableName, count = 10, context = null } = req.body;
    
    if (!schema || !tableName) {
      return res.status(400).json({ error: 'schema and tableName are required' });
    }

    console.log(`[Mock Data Agent] Generating ${count} records for schema in table: ${tableName}`);
    
    const result = await mockDataAgent.generateMockDataForSchema({ schema, tableName, count, context });
    
    if (result.success) {
      res.json({ success: true, result: result.result });
    } else {
      res.status(500).json({ error: result.error });
    }
  } catch (error) {
    console.error('[Mock Data Agent] Error:', error);
    res.status(500).json({ 
      error: 'Failed to generate mock data for schema', 
      details: error.message 
    });
  }
});

app.post('/mock-data/generate-for-namespace', async (req, res) => {
  try {
    const { namespaceId, count = 10, context = null } = req.body;
    
    if (!namespaceId) {
      return res.status(400).json({ error: 'namespaceId is required' });
    }

    console.log(`[Mock Data Agent] Generating ${count} records for namespace: ${namespaceId}`);
    
    const result = await mockDataAgent.generateMockDataForNamespace({ namespaceId, count, context });
    
    if (result.success) {
      res.json({ success: true, result: result.result });
    } else {
      res.status(500).json({ error: result.error });
    }
  } catch (error) {
    console.error('[Mock Data Agent] Error:', error);
    res.status(500).json({ 
      error: 'Failed to generate mock data for namespace', 
      details: error.message 
    });
  }
});

app.get('/mock-data/tables', async (req, res) => {
  try {
    console.log(`[Mock Data Agent] Listing available tables`);
    
    const result = await mockDataAgent.listAvailableTables();
    
    if (result.success) {
      res.json({ success: true, result: result.result });
    } else {
      res.status(500).json({ error: result.error });
    }
  } catch (error) {
    console.error('[Mock Data Agent] Error:', error);
    res.status(500).json({ 
      error: 'Failed to list available tables', 
      details: error.message 
    });
  }
});

// Icon serving endpoint
app.get('/api/icon/:s3Key(*)', async (req, res) => {
  try {
    const { s3Key } = req.params;
    const decodedS3Key = decodeURIComponent(s3Key);
    
    console.log('Serving icon:', decodedS3Key);
    
    const { S3Client, GetObjectCommand } = await import('@aws-sdk/client-s3');
    const s3Client = new S3Client({ region: process.env.AWS_REGION || 'us-east-1' });
    
    const response = await s3Client.send(new GetObjectCommand({
      Bucket: 'brmh',
      Key: decodedS3Key
    }));

    // Set appropriate headers
    res.setHeader('Content-Type', response.ContentType || 'image/png');
    res.setHeader('Cache-Control', 'public, max-age=31536000'); // Cache for 1 year
    
    // Pipe the S3 object stream directly to the response
    response.Body.pipe(res);
  } catch (error) {
    console.error('Error serving icon:', {
      s3Key: decodeURIComponent(req.params.s3Key),
      error: error.message,
      code: error.$metadata?.httpStatusCode,
      errorName: error.name
    });
    
    // Return a transparent 1x1 PNG as fallback instead of JSON error
    // This prevents image load errors in the frontend
    const transparentPng = Buffer.from(
      'iVBORw0KGgoAAAANSUhEUgAAAAEAAAABCAQAAAC1HAwCAAAAC0lEQVR42mNkYAAAAAYAAjCB0C8AAAAASUVORK5CYII=',
      'base64'
    );
    
    res.setHeader('Content-Type', 'image/png');
    res.setHeader('Cache-Control', 'no-cache');
    res.status(200).send(transparentPng);
  }
});

// Fetch orders with short IDs (3 digits or less)
app.get('/orders/short-ids', fetchOrdersWithShortIdsHandler);

// --- BRMH Drive System API Routes ---
//drive updated for namespace+id
// Create namespace folder endpoint
app.post('/drive/namespace-folder', async (req, res) => {
  try {
    const { namespaceId, namespaceName } = req.body;
    
    if (!namespaceId || !namespaceName) {
      return res.status(400).json({ 
        error: 'namespaceId and namespaceName are required' 
      });
    }
    
    console.log(`[BRMH Drive] Creating namespace folder for: ${namespaceName} (${namespaceId})`);
    
    const result = await brmhDrive.createNamespaceFolder(namespaceId, namespaceName);
    
    res.json(result);
  } catch (error) {
    console.error('[BRMH Drive] Error creating namespace folder:', error);
    res.status(500).json({ 
      error: 'Failed to create namespace folder', 
      details: error.message 
    });
  }
});

app.post('/drive/upload', upload.single('file'), async (req, res) => {
  try {
    const { userId, parentId = 'ROOT', tags, namespaceId, namespaceName, fieldName } = req.body;
    
    // Debug: Log what we received
    console.log('=== DRIVE UPLOAD DEBUG ===');
    console.log('req.body:', req.body);
    console.log('userId:', userId);
    console.log('namespaceId:', namespaceId);
    console.log('namespaceName:', namespaceName);
    console.log('parentId:', parentId);
    console.log('fieldName:', fieldName);
    console.log('req.file:', req.file ? { originalname: req.file.originalname, size: req.file.size } : 'No file');
    
    // REQUIRED VALIDATION: userId
    if (!userId) {
      return res.status(400).json({ 
        error: 'userId is required',
        message: 'Please provide userId in the request body'
      });
    }
    
    // REQUIRED VALIDATION: namespaceId
    if (!namespaceId) {
      return res.status(400).json({ 
        error: 'namespaceId is required',
        message: 'All drive operations must be scoped to a namespace. Please provide namespaceId'
      });
    }
    
    // REQUIRED VALIDATION: namespaceName
    if (!namespaceName) {
      return res.status(400).json({ 
        error: 'namespaceName is required',
        message: 'Please provide namespaceName for namespace identification'
      });
    }
    
    const effectiveUserId = userId;
    
    let fileData;
    
    // Handle multipart/form-data (file upload)
    if (req.file) {
      const fileBuffer = req.file.buffer;
      const base64Content = fileBuffer.toString('base64');
      const tagsArray = tags
        ? (Array.isArray(tags) ? tags : String(tags).split(',').map(tag => tag.trim()))
        : [];
      
      // Add field name to tags for namespace uploads
      if (fieldName) {
        tagsArray.push(`field:${fieldName}`);
      }
      
      fileData = {
        name: req.file.originalname,
        mimeType: req.file.mimetype,
        size: req.file.size,
        content: base64Content,
        tags: tagsArray
      };
    }
    // Handle JSON request (base64 content)
    else if (req.body.fileData || req.body.file) {
      fileData = req.body.fileData || req.body.file;
    }
    else {
      return res.status(400).json({ error: 'Either file upload or fileData is required' });
    }
    
    // For namespace uploads, use the namespace folder as parent and attach namespace info
    let effectiveParentId = parentId;
    
    console.log('Processing namespaceId:', namespaceId);
    console.log('namespaceName:', namespaceName);
    console.log('namespaceId type:', typeof namespaceId);
    console.log('namespaceId truthy:', !!namespaceId);
    
    // Create namespace info from provided namespaceId and namespaceName (both are now required)
    const namespaceInfo = { id: namespaceId, name: namespaceName };
    
    // Note: We don't override effectiveParentId with the namespace folder-path
    // because brmh-drive.js already has namespace-aware path generation.
    // The folder-path is a file system path, not a folder ID that can be looked up in the database.
    
    // If fieldName is provided, create a subfolder for the field
    if (fieldName) {
      try {
        // Create the field folder if it doesn't exist
        await brmhDrive.createFolder(effectiveUserId, { name: fieldName, namespaceId, namespaceName }, effectiveParentId);
        effectiveParentId = effectiveParentId === 'ROOT' ? fieldName : `${effectiveParentId}/${fieldName}`;
      } catch (error) {
        console.log('Could not create field folder, using namespace folder');
      }
    }
    
    // Attach namespace to influence storage path if provided
    if (fileData) {
      fileData.namespace = namespaceInfo;
    }

    // Debug logging
    console.log('=== FINAL UPLOAD PARAMS ===');
    console.log('effectiveUserId:', effectiveUserId);
    console.log('namespaceId:', namespaceId);
    console.log('namespaceInfo:', namespaceInfo);
    console.log('effectiveParentId:', effectiveParentId);
    console.log('fieldName:', fieldName);
    console.log('fileData.namespace:', fileData?.namespace);

    const result = await brmhDrive.uploadFile(effectiveUserId, fileData, effectiveParentId);
    
    // Add file path to response for namespace uploads
    if (namespaceId && result.fileId) {
      result.filePath = result.s3Key || result.fileId;
    }
    
    res.json(result);
  } catch (error) {
    console.error('Drive upload error:', error);
    res.status(500).json({ error: error.message });
  }
});

app.post('/drive/folder', async (req, res) => {
  try {
    const { userId, folderData, parentId = 'ROOT' } = req.body;
    
    // REQUIRED VALIDATION: userId
    if (!userId) {
      return res.status(400).json({ 
        error: 'userId is required',
        message: 'Please provide userId in the request body'
      });
    }
    
    // REQUIRED VALIDATION: folderData
    if (!folderData) {
      return res.status(400).json({ 
        error: 'folderData is required',
        message: 'Please provide folderData with folder details'
      });
    }
    
    // REQUIRED VALIDATION: namespaceId and namespaceName in folderData
    if (!folderData.namespaceId || !folderData.namespaceName) {
      return res.status(400).json({ 
        error: 'namespaceId and namespaceName are required in folderData',
        message: 'All folders must be scoped to a namespace. Please provide namespaceId and namespaceName in folderData'
      });
    }
    
    const result = await brmhDrive.createFolder(userId, folderData, parentId);
    res.json(result);
  } catch (error) {
    console.error('Drive folder creation error:', error);
    res.status(500).json({ error: error.message });
  }
});

app.get('/drive/files/:userId', async (req, res) => {
  try {
    const { userId } = req.params;
    const { parentId = 'ROOT', limit = 50, nextToken, namespaceId } = req.query;
    
    // REQUIRED VALIDATION: namespaceId
    if (!namespaceId) {
      return res.status(400).json({ 
        error: 'namespaceId is required',
        message: 'Please provide namespaceId as a query parameter'
      });
    }
    
    const result = await brmhDrive.listFiles(userId, parentId, parseInt(limit), nextToken, namespaceId);
    res.json(result);
  } catch (error) {
    console.error('Drive list files error:', error);
    res.status(500).json({ error: error.message });
  }
});

app.get('/drive/folders/:userId', async (req, res) => {
  try {
    const { userId } = req.params;
    const { parentId = 'ROOT', limit = 50, nextToken, namespaceId } = req.query;
    
    // REQUIRED VALIDATION: namespaceId
    if (!namespaceId) {
      return res.status(400).json({ 
        error: 'namespaceId is required',
        message: 'Please provide namespaceId as a query parameter'
      });
    }
    
    const result = await brmhDrive.listFolders(userId, parentId, parseInt(limit), nextToken, namespaceId);
    res.json(result);
  } catch (error) {
    console.error('Drive list folders error:', error);
    res.status(500).json({ error: error.message });
  }
});

app.get('/drive/contents/:userId/:folderId', async (req, res) => {
  try {
    const { userId, folderId } = req.params;
    const { limit = 50, nextToken, namespaceId } = req.query;
    
    // REQUIRED VALIDATION: namespaceId
    if (!namespaceId) {
      return res.status(400).json({ 
        error: 'namespaceId is required',
        message: 'Please provide namespaceId as a query parameter'
      });
    }
    
    const result = await brmhDrive.listFolderContents(userId, folderId, parseInt(limit), nextToken, namespaceId);
    res.json(result);
  } catch (error) {
    console.error('Drive list folder contents error:', error);
    res.status(500).json({ error: error.message });
  }
});

app.get('/drive/file/:userId/:fileId', async (req, res) => {
  try {
    const { userId, fileId } = req.params;
    const { namespaceId } = req.query;
    
    // REQUIRED VALIDATION: namespaceId
    if (!namespaceId) {
      return res.status(400).json({ 
        error: 'namespaceId is required',
        message: 'Please provide namespaceId as a query parameter'
      });
    }
    
    const result = await brmhDrive.getFileById(userId, fileId);
    if (!result) {
      return res.status(404).json({ error: 'File not found' });
    }
    
    // Verify file belongs to the specified namespace
    if (result.namespaceId !== namespaceId) {
      return res.status(403).json({ 
        error: 'Access denied',
        message: 'File does not belong to the specified namespace'
      });
    }
    
    res.json(result);
  } catch (error) {
    console.error('Drive get file error:', error);
    res.status(500).json({ error: error.message });
  }
});

app.get('/drive/folder/:userId/:folderId', async (req, res) => {
  try {
    const { userId, folderId } = req.params;
    const { namespaceId } = req.query;
    
    // REQUIRED VALIDATION: namespaceId
    if (!namespaceId) {
      return res.status(400).json({ 
        error: 'namespaceId is required',
        message: 'Please provide namespaceId as a query parameter'
      });
    }
    
    const result = await brmhDrive.getFolderById(userId, folderId);
    if (!result) {
      return res.status(404).json({ error: 'Folder not found' });
    }
    
    // Verify folder belongs to the specified namespace
    if (result.namespaceId !== namespaceId) {
      return res.status(403).json({ 
        error: 'Access denied',
        message: 'Folder does not belong to the specified namespace'
      });
    }
    
    res.json(result);
  } catch (error) {
    console.error('Drive get folder error:', error);
    res.status(500).json({ error: error.message });
  }
});

app.patch('/drive/rename/:userId/:fileId', async (req, res) => {
  try {
    const { userId, fileId } = req.params;
    const { newName, namespaceId } = req.body;
    
    if (!newName) {
      return res.status(400).json({ error: 'newName is required' });
    }
    
    // REQUIRED VALIDATION: namespaceId
    if (!namespaceId) {
      return res.status(400).json({ 
        error: 'namespaceId is required',
        message: 'Please provide namespaceId in the request body'
      });
    }
    
    // Verify file belongs to namespace before renaming
    const file = await brmhDrive.getFileById(userId, fileId);
    if (file && file.namespaceId !== namespaceId) {
      return res.status(403).json({ 
        error: 'Access denied',
        message: 'File does not belong to the specified namespace'
      });
    }
    
    const result = await brmhDrive.renameFile(userId, fileId, newName);
    res.json(result);
  } catch (error) {
    console.error('Drive rename error:', error);
    res.status(500).json({ error: error.message });
  }
});

app.delete('/drive/file/:userId/:fileId', async (req, res) => {
  try {
    const { userId, fileId } = req.params;
    const { namespaceId } = req.query;
    
    // REQUIRED VALIDATION: namespaceId
    if (!namespaceId) {
      return res.status(400).json({ 
        error: 'namespaceId is required',
        message: 'Please provide namespaceId as a query parameter'
      });
    }
    
    // Verify file belongs to namespace before deleting
    const file = await brmhDrive.getFileById(userId, fileId);
    if (file && file.namespaceId !== namespaceId) {
      return res.status(403).json({ 
        error: 'Access denied',
        message: 'File does not belong to the specified namespace'
      });
    }
    
    const result = await brmhDrive.deleteFile(userId, fileId);
    res.json(result);
  } catch (error) {
    console.error('Drive delete file error:', error);
    res.status(500).json({ error: error.message });
  }
});

app.get('/drive/download/:userId/:fileId', async (req, res) => {
  try {
    const { userId, fileId } = req.params;
    const { namespaceId } = req.query;
    
    // REQUIRED VALIDATION: namespaceId
    if (!namespaceId) {
      return res.status(400).json({ 
        error: 'namespaceId is required',
        message: 'Please provide namespaceId as a query parameter'
      });
    }
    
    // Verify file belongs to namespace before generating download URL
    const file = await brmhDrive.getFileById(userId, fileId);
    if (file && file.namespaceId !== namespaceId) {
      return res.status(403).json({ 
        error: 'Access denied',
        message: 'File does not belong to the specified namespace'
      });
    }
    
    const result = await brmhDrive.generateDownloadUrl(userId, fileId);
    res.json(result);
  } catch (error) {
    console.error('Drive download URL generation error:', error);
    res.status(500).json({ error: error.message });
  }
});

app.get('/drive/preview/:userId/:fileId', async (req, res) => {
  try {
    const { userId, fileId } = req.params;
    const { namespaceId } = req.query;
    
    // REQUIRED VALIDATION: namespaceId
    if (!namespaceId) {
      return res.status(400).json({ 
        error: 'namespaceId is required',
        message: 'Please provide namespaceId as a query parameter'
      });
    }
    
    // Verify file belongs to namespace before generating preview URL
    const file = await brmhDrive.getFileById(userId, fileId);
    if (file && file.namespaceId !== namespaceId) {
      return res.status(403).json({ 
        error: 'Access denied',
        message: 'File does not belong to the specified namespace'
      });
    }
    
    const result = await brmhDrive.generatePreviewUrl(userId, fileId);
    res.json(result);
  } catch (error) {
    console.error('Drive preview URL generation error:', error);
    res.status(500).json({ error: error.message });
  }
});

app.post('/drive/initialize', async (req, res) => {
  try {
    const result = await brmhDrive.initializeDriveSystem();
    res.json(result);
  } catch (error) {
    console.error('Drive initialization error:', error);
    res.status(500).json({ error: error.message });
  }
});

// --- BRMH Drive Sharing API Routes ---
app.post('/drive/share/file/:userId/:fileId', async (req, res) => {
  try {
    const { userId, fileId } = req.params;
    const shareData = req.body;
    
    // REQUIRED VALIDATION: namespaceId
    if (!shareData.namespaceId) {
      return res.status(400).json({ 
        error: 'namespaceId is required',
        message: 'Please provide namespaceId in the request body'
      });
    }
    
    // Verify file belongs to namespace before sharing
    const file = await brmhDrive.getFileById(userId, fileId);
    if (file && file.namespaceId !== shareData.namespaceId) {
      return res.status(403).json({ 
        error: 'Access denied',
        message: 'File does not belong to the specified namespace'
      });
    }
    
    const result = await brmhDrive.shareFile(userId, fileId, shareData);
    res.json(result);
  } catch (error) {
    console.error('Drive share file error:', error);
    res.status(500).json({ error: error.message });
  }
});

app.post('/drive/share/folder/:userId/:folderId', async (req, res) => {
  try {
    const { userId, folderId } = req.params;
    const shareData = req.body;
    
    // REQUIRED VALIDATION: namespaceId
    if (!shareData.namespaceId) {
      return res.status(400).json({ 
        error: 'namespaceId is required',
        message: 'Please provide namespaceId in the request body'
      });
    }
    
    // Verify folder belongs to namespace before sharing
    const folder = await brmhDrive.getFolderById(userId, folderId);
    if (folder && folder.namespaceId !== shareData.namespaceId) {
      return res.status(403).json({ 
        error: 'Access denied',
        message: 'Folder does not belong to the specified namespace'
      });
    }
    
    const result = await brmhDrive.shareFolder(userId, folderId, shareData);
    res.json(result);
  } catch (error) {
    console.error('Drive share folder error:', error);
    res.status(500).json({ error: error.message });
  }
});

app.get('/drive/shared/with-me/:userId', async (req, res) => {
  try {
    const { userId } = req.params;
    const { limit = 50, nextToken, namespaceId } = req.query;
    
    // REQUIRED VALIDATION: namespaceId
    if (!namespaceId) {
      return res.status(400).json({ 
        error: 'namespaceId is required',
        message: 'Please provide namespaceId as a query parameter'
      });
    }
    
    const result = await brmhDrive.getSharedWithMe(userId, parseInt(limit), nextToken);
    
    // Filter results by namespaceId
    if (result.sharedItems) {
      result.sharedItems = result.sharedItems.filter(item => {
        // Check if the shared item has namespaceId in its metadata
        return item.originalNamespaceId === namespaceId;
      });
    }
    
    res.json(result);
  } catch (error) {
    console.error('Drive get shared with me error:', error);
    res.status(500).json({ error: error.message });
  }
});

app.get('/drive/shared/by-me/:userId', async (req, res) => {
  try {
    const { userId } = req.params;
    const { limit = 50, nextToken, namespaceId } = req.query;
    
    // REQUIRED VALIDATION: namespaceId
    if (!namespaceId) {
      return res.status(400).json({ 
        error: 'namespaceId is required',
        message: 'Please provide namespaceId as a query parameter'
      });
    }
    
    const result = await brmhDrive.getSharedByMe(userId, parseInt(limit), nextToken);
    
    // Filter results by namespaceId
    if (result.sharedItems) {
      result.sharedItems = result.sharedItems.filter(item => {
        return item.originalNamespaceId === namespaceId;
      });
    }
    
    res.json(result);
  } catch (error) {
    console.error('Drive get shared by me error:', error);
    res.status(500).json({ error: error.message });
  }
});

app.patch('/drive/share/:userId/:shareId/permissions', async (req, res) => {
  try {
    const { userId, shareId } = req.params;
    const { permissions, namespaceId } = req.body;
    
    if (!permissions) {
      return res.status(400).json({ error: 'permissions is required' });
    }
    
    // REQUIRED VALIDATION: namespaceId
    if (!namespaceId) {
      return res.status(400).json({ 
        error: 'namespaceId is required',
        message: 'Please provide namespaceId in the request body'
      });
    }
    
    const result = await brmhDrive.updateSharePermissions(userId, shareId, permissions);
    res.json(result);
  } catch (error) {
    console.error('Drive update share permissions error:', error);
    res.status(500).json({ error: error.message });
  }
});

app.delete('/drive/share/:userId/:shareId/revoke', async (req, res) => {
  try {
    const { userId, shareId } = req.params;
    const { namespaceId } = req.query;
    
    // REQUIRED VALIDATION: namespaceId
    if (!namespaceId) {
      return res.status(400).json({ 
        error: 'namespaceId is required',
        message: 'Please provide namespaceId as a query parameter'
      });
    }
    
    const result = await brmhDrive.revokeShare(userId, shareId);
    res.json(result);
  } catch (error) {
    console.error('Drive revoke share error:', error);
    res.status(500).json({ error: error.message });
  }
});

app.get('/drive/shared/:userId/:shareId/download', async (req, res) => {
  try {
    const { userId, shareId } = req.params;
    const { namespaceId } = req.query;
    
    // REQUIRED VALIDATION: namespaceId
    if (!namespaceId) {
      return res.status(400).json({ 
        error: 'namespaceId is required',
        message: 'Please provide namespaceId as a query parameter'
      });
    }
    
    const result = await brmhDrive.getSharedFileContent(userId, shareId);
    res.json(result);
  } catch (error) {
    console.error('Drive get shared file content error:', error);
    res.status(500).json({ error: error.message });
  }
});

// Delete folder endpoint
app.delete('/drive/folder/:userId/:folderId', async (req, res) => {
  try {
    const { userId, folderId } = req.params;
    const { namespaceId } = req.query;
    
    // REQUIRED VALIDATION: namespaceId
    if (!namespaceId) {
      return res.status(400).json({ 
        error: 'namespaceId is required',
        message: 'Please provide namespaceId as a query parameter'
      });
    }
    
    // Verify folder belongs to namespace before deleting
    const folder = await brmhDrive.getFolderById(userId, folderId);
    if (folder && folder.namespaceId !== namespaceId) {
      return res.status(403).json({ 
        error: 'Access denied',
        message: 'Folder does not belong to the specified namespace'
      });
    }
    
    const result = await brmhDrive.deleteFolder(userId, folderId);
    res.json(result);
  } catch (error) {
    console.error('Drive delete folder error:', error);
    res.status(500).json({ error: error.message });
  }
});

// Rename folder endpoint
app.patch('/drive/rename/folder/:userId/:folderId', async (req, res) => {
  try {
    const { userId, folderId } = req.params;
    const { newName, namespaceId } = req.body;
    
    if (!newName) {
      return res.status(400).json({ error: 'newName is required' });
    }
    
    // REQUIRED VALIDATION: namespaceId
    if (!namespaceId) {
      return res.status(400).json({ 
        error: 'namespaceId is required',
        message: 'Please provide namespaceId in the request body'
      });
    }
    
    // Verify folder belongs to namespace before renaming
    const folder = await brmhDrive.getFolderById(userId, folderId);
    if (folder && folder.namespaceId !== namespaceId) {
      return res.status(403).json({ 
        error: 'Access denied',
        message: 'Folder does not belong to the specified namespace'
      });
    }
    
    const result = await brmhDrive.renameFolder(userId, folderId, newName);
    res.json(result);
  } catch (error) {
    console.error('Drive rename folder error:', error);
    res.status(500).json({ error: error.message });
  }
});

// Move file to different folder
app.patch('/drive/move/file/:userId/:fileId', async (req, res) => {
  try {
    const { userId, fileId } = req.params;
    const { newParentId, namespaceId } = req.body;
    
    if (!newParentId) {
      return res.status(400).json({ error: 'newParentId is required' });
    }
    
    // REQUIRED VALIDATION: namespaceId
    if (!namespaceId) {
      return res.status(400).json({ 
        error: 'namespaceId is required',
        message: 'Please provide namespaceId in the request body'
      });
    }
    
    // Verify file belongs to namespace before moving
    const file = await brmhDrive.getFileById(userId, fileId);
    if (file && file.namespaceId !== namespaceId) {
      return res.status(403).json({ 
        error: 'Access denied',
        message: 'File does not belong to the specified namespace'
      });
    }
    
    const result = await brmhDrive.moveFile(userId, fileId, newParentId);
    res.json(result);
  } catch (error) {
    console.error('Drive move file error:', error);
    res.status(500).json({ error: error.message });
  }
});

// Move folder to different parent
app.patch('/drive/move/folder/:userId/:folderId', async (req, res) => {
  try {
    const { userId, folderId } = req.params;
    const { newParentId, namespaceId } = req.body;
    
    if (!newParentId) {
      return res.status(400).json({ error: 'newParentId is required' });
    }
    
    // REQUIRED VALIDATION: namespaceId
    if (!namespaceId) {
      return res.status(400).json({ 
        error: 'namespaceId is required',
        message: 'Please provide namespaceId in the request body'
      });
    }
    
    // Verify folder belongs to namespace before moving
    const folder = await brmhDrive.getFolderById(userId, folderId);
    if (folder && folder.namespaceId !== namespaceId) {
      return res.status(403).json({ 
        error: 'Access denied',
        message: 'Folder does not belong to the specified namespace'
      });
    }
    
    const result = await brmhDrive.moveFolder(userId, folderId, newParentId);
    res.json(result);
  } catch (error) {
    console.error('Drive move folder error:', error);
    res.status(500).json({ error: error.message });
  }
});

// Debug endpoint to see raw data structure
app.get('/orders/debug', async (req, res) => {
  try {
    console.log('🔍 Debug endpoint called - fetching raw data...');
    
    const { DynamoDBClient } = await import('@aws-sdk/client-dynamodb');
    const { DynamoDBDocumentClient, ScanCommand } = await import('@aws-sdk/lib-dynamodb');
    
    const client = new DynamoDBClient({});
    const docClient = DynamoDBDocumentClient.from(client, {
      marshallOptions: {
        removeUndefinedValues: true,
      },
    });
    
    const scanParams = {
      TableName: 'shopify-inkhub-get-products',
      Limit: 5 // Only get first 5 items for debugging
    };

    const command = new ScanCommand(scanParams);
    const response = await docClient.send(command);
    
    console.log('🔍 Raw response:', JSON.stringify(response, null, 2));
    
    res.json({
      success: true,
      message: 'Debug data retrieved',
      totalItems: response.Items?.length || 0,
      sampleItems: response.Items?.slice(0, 3) || [],
      rawResponse: response
    });

  } catch (error) {
    console.error('❌ Error in debug endpoint:', error);
    res.status(500).json({
      success: false,
      error: 'Failed to fetch debug data',
      message: error.message
    });
  }
});

// --- Workflow Management API Routes ---
// Create workflow
app.post('/workflows', async (req, res) => {
  try {
    const workflowData = req.body;
    
    if (!workflowData.name) {
      return res.status(400).json({ error: 'Workflow name is required' });
    }
    
    if (!workflowData.steps || !Array.isArray(workflowData.steps) || workflowData.steps.length === 0) {
      return res.status(400).json({ error: 'Workflow must have at least one step' });
    }
    
    console.log(`[Workflow] Creating workflow: ${workflowData.name}`);
    
    const workflow = await workflowHandlers.createWorkflow(workflowData);
    
    res.status(201).json({
      success: true,
      workflow
    });
  } catch (error) {
    console.error('[Workflow] Error creating workflow:', error);
    res.status(500).json({
      error: 'Failed to create workflow',
      details: error.message
    });
  }
});

// Get workflow by ID
app.get('/workflows/:workflowId', async (req, res) => {
  try {
    const { workflowId } = req.params;
    
    console.log(`[Workflow] Getting workflow: ${workflowId}`);
    
    const workflow = await workflowHandlers.getWorkflow(workflowId);
    
    res.json({
      success: true,
      workflow
    });
  } catch (error) {
    console.error('[Workflow] Error getting workflow:', error);
    if (error.message === 'Workflow not found') {
      res.status(404).json({
        error: 'Workflow not found',
        details: error.message
      });
    } else {
      res.status(500).json({
        error: 'Failed to get workflow',
        details: error.message
      });
    }
  }
});

// List workflows
app.get('/workflows', async (req, res) => {
  try {
    const { status, createdBy } = req.query;
    
    const filters = {};
    if (status) filters.status = status;
    if (createdBy) filters.createdBy = createdBy;
    
    console.log(`[Workflow] Listing workflows`, filters);
    
    const workflows = await workflowHandlers.listWorkflows(filters);
    
    res.json({
      success: true,
      workflows,
      count: workflows.length
    });
  } catch (error) {
    console.error('[Workflow] Error listing workflows:', error);
    res.status(500).json({
      error: 'Failed to list workflows',
      details: error.message
    });
  }
});

// Update workflow
app.put('/workflows/:workflowId', async (req, res) => {
  try {
    const { workflowId } = req.params;
    const updates = req.body;
    
    console.log(`[Workflow] Updating workflow: ${workflowId}`);
    
    const workflow = await workflowHandlers.updateWorkflow(workflowId, updates);
    
    res.json({
      success: true,
      workflow
    });
  } catch (error) {
    console.error('[Workflow] Error updating workflow:', error);
    if (error.message === 'Workflow not found') {
      res.status(404).json({
        error: 'Workflow not found',
        details: error.message
      });
    } else {
      res.status(500).json({
        error: 'Failed to update workflow',
        details: error.message
      });
    }
  }
});

// Delete workflow
app.delete('/workflows/:workflowId', async (req, res) => {
  try {
    const { workflowId } = req.params;
    
    console.log(`[Workflow] Deleting workflow: ${workflowId}`);
    
    await workflowHandlers.deleteWorkflow(workflowId);
    
    res.json({
      success: true,
      message: 'Workflow deleted successfully'
    });
  } catch (error) {
    console.error('[Workflow] Error deleting workflow:', error);
    if (error.message === 'Workflow not found') {
      res.status(404).json({
        error: 'Workflow not found',
        details: error.message
      });
    } else {
      res.status(500).json({
        error: 'Failed to delete workflow',
        details: error.message
      });
    }
  }
});

// Deploy workflow (create/update Step Functions state machine)
app.post('/workflows/:workflowId/deploy', async (req, res) => {
  try {
    const { workflowId } = req.params;
    
    console.log(`[Workflow] Deploying workflow: ${workflowId}`);
    
    const result = await workflowHandlers.deployWorkflow(workflowId);
    
    res.json({
      success: true,
      ...result
    });
  } catch (error) {
    console.error('[Workflow] Error deploying workflow:', error);
    if (error.message === 'Workflow not found') {
      res.status(404).json({
        error: 'Workflow not found',
        details: error.message
      });
    } else {
      res.status(500).json({
        error: 'Failed to deploy workflow',
        details: error.message
      });
    }
  }
});

// Execute workflow
app.post('/workflows/:workflowId/execute', async (req, res) => {
  try {
    const { workflowId } = req.params;
    const input = req.body.input || req.body || {};
    const waitForCompletion = req.body.waitForCompletion === true;
    
    console.log(`[Workflow] Executing workflow: ${workflowId} (waitForCompletion: ${waitForCompletion})`);
    
    const result = await workflowHandlers.executeWorkflow(workflowId, input, waitForCompletion);
    
    res.json({
      success: true,
      ...result
    });
  } catch (error) {
    console.error('[Workflow] Error executing workflow:', error);
    if (error.message === 'Workflow not found') {
      res.status(404).json({
        error: 'Workflow not found',
        details: error.message
      });
    } else {
      res.status(500).json({
        error: 'Failed to execute workflow',
        details: error.message
      });
    }
  }
});

// Get execution status
app.get('/workflows/executions/:executionArn/status', async (req, res) => {
  try {
    const { executionArn } = req.params;
    
    console.log(`[Workflow] Getting execution status: ${executionArn}`);
    
    const result = await workflowHandlers.getExecutionStatus(executionArn);
    
    res.json({
      success: true,
      ...result
    });
  } catch (error) {
    console.error('[Workflow] Error getting execution status:', error);
    res.status(500).json({
      error: 'Failed to get execution status',
      details: error.message
    });
  }
});

// Get available API methods for workflow steps
app.get('/workflows/api-methods', async (req, res) => {
  try {
    const { namespaceId } = req.query;
    
    console.log(`[Workflow] Getting available API methods`, { namespaceId });
    
    const methods = await workflowHandlers.getAvailableApiMethods(namespaceId || null);
    
    res.json({
      success: true,
      methods,
      count: methods.length
    });
  } catch (error) {
    console.error('[Workflow] Error getting API methods:', error);
    res.status(500).json({
      error: 'Failed to get API methods',
      details: error.message
    });
  }
});

// Get Step Functions definition for a workflow
app.get('/workflows/:workflowId/definition', async (req, res) => {
  try {
    const { workflowId } = req.params;
    
    console.log(`[Workflow] Getting Step Functions definition for workflow: ${workflowId}`);
    
    const result = await workflowHandlers.getStepFunctionsDefinition(workflowId);
    
    res.json(result);
  } catch (error) {
    console.error('[Workflow] Error getting Step Functions definition:', error);
    if (error.message === 'Workflow not found') {
      res.status(404).json({
        error: 'Workflow not found',
        details: error.message
      });
    } else {
      res.status(500).json({
        error: 'Failed to get Step Functions definition',
        details: error.message
      });
    }
  }
});

// Generate Step Functions definition from workflow data (for preview)
app.post('/workflows/generate-definition', async (req, res) => {
  try {
    const workflowData = req.body;
    
    console.log(`[Workflow] Generating Step Functions definition from workflow data`);
    
    // Import the generateStepFunctionsDefinition function
    const { generateStepFunctionsDefinition } = await import('./lib/workflows.js');
    
    // Generate definition
    const definition = await generateStepFunctionsDefinition(workflowData);
    
    res.json({
      success: true,
      definition
    });
  } catch (error) {
    console.error('[Workflow] Error generating Step Functions definition:', error);
    res.status(500).json({
      error: 'Failed to generate Step Functions definition',
      details: error.message
    });
  }
});<|MERGE_RESOLUTION|>--- conflicted
+++ resolved
@@ -85,9 +85,7 @@
   adminListUsersHandler
 } from './utils/brmh-auth.js';
 
-<<<<<<< HEAD
 import { handlers as workflowHandlers } from './lib/workflows.js';
-=======
 import {
   createRoleHandler,
   getRolesHandler,
@@ -121,7 +119,6 @@
   getUserResourcesSummaryHandler,
   getResourceConfigHandler
 } from './utils/user-resources.js';
->>>>>>> 535fc6ca
 
 // Environment variables already loaded at the top
 // Only log AWS config in development
