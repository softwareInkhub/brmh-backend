--- conflicted
+++ resolved
@@ -16,17 +16,6 @@
 import { handlers as unifiedHandlers } from './lib/unified-handlers.js';
 
 import { aiAgentHandler, aiAgentStreamHandler } from './lib/ai-agent-handlers.js';
-<<<<<<< HEAD
-import { registerCodeGenerationHandlers } from './lib/code-generation-handlers.js';
-// import { 
-//   cacheTableHandler, 
-//   getCachedDataHandler, 
-//   clearCacheHandler, 
-//   getCacheStatsHandler, 
-//   cacheHealthHandler,
-//   testCacheConnection
-// } from './utils/cache.js';
-=======
 import { 
   cacheTableHandler, 
   getCachedDataHandler, 
@@ -35,7 +24,6 @@
   cacheHealthHandler,
   testCacheConnection
 } from './utils/cache.js';
->>>>>>> 40b85593
 
 import {
   indexTableHandler,
@@ -826,12 +814,12 @@
   }
 });
 
-// app.post('/cache/table', cacheTableHandler);
-// app.get('/cache/data', getCachedDataHandler);
-// app.get('/cache/clear', clearCacheHandler);
-// app.get('/cache/stats', getCacheStatsHandler);
-// app.get('/cache/health', cacheHealthHandler);
-// app.get('/cache/test', testCacheConnection);
+app.post('/cache/table', cacheTableHandler);
+app.get('/cache/data', getCachedDataHandler);
+app.get('/cache/clear', clearCacheHandler);
+app.get('/cache/stats', getCacheStatsHandler);
+app.get('/cache/health', cacheHealthHandler);
+app.get('/cache/test', testCacheConnection);
 
 // --- Search Indexing API Routes ---
 app.post('/search/index', indexTableHandler);
