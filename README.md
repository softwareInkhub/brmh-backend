<<<<<<< HEAD
# BRMH Project - Comprehensive Architecture Guide
=======
# BRMH Backend - Complete System Documentation
>>>>>>> baf1aa26

## 🎯 Project Overview

<<<<<<< HEAD
BRMH (Business Resource Management Hub) is a comprehensive API integration and data management platform that provides:

- **Unified API Management**: Organize external APIs into namespaces with accounts and methods
- **Data Synchronization**: Fetch, cache, and sync data from external APIs with pagination support
- **File Management**: Google Drive-like file storage system with S3 integration
- **AI Agent System**: Automated data processing, web scraping, and mock data generation
- **Real-time Caching**: Redis/Valkey-based caching with DynamoDB integration
- **Search & Indexing**: Algolia-powered search across all data
- **Notification System**: Multi-channel notifications (WhatsApp, Email, Push)

## 🏗️ Core Architecture

### 1. Namespace Structure

The BRMH system is organized around a hierarchical **Namespace → Account → Method** structure:
=======
The BRMH (Backend Resource Management Hub) is a comprehensive backend system that provides a unified platform for managing APIs, schemas, namespaces, and data operations. The system integrates multiple AWS services, AI-powered agents, caching mechanisms, and file management capabilities to create a powerful development and data management platform.

## System Architecture

### Core Components
- **Express.js API Server**: Main application server with multiple API endpoints
- **AWS DynamoDB**: Primary database for storing namespaces, schemas, and metadata
- **AWS ElastiCache (Valkey)**: High-performance Redis-compatible caching layer
- **AWS Lambda**: Serverless function deployment and execution
- **AWS S3**: File storage for BRMH Drive system and Lambda deployments
- **AWS Cognito**: Authentication and user management
- **AI/LLM Integration**: Anthropic Claude and LangChain for intelligent automation
- **Web Scraping**: Automated API documentation extraction
- **Search Indexing**: Algolia integration for fast data search

### Key Features
- **Unified Namespace Management**: Organize APIs, schemas, and data by project
- **AI-Powered Code Generation**: Generate Lambda functions from natural language
- **Intelligent Caching**: High-performance data caching with duplicate detection
- **File Management System**: Complete drive-like file storage and sharing
- **Authentication System**: OAuth2, phone, and traditional login methods
- **Real-time Notifications**: WebSocket-based event system
- **Mock Data Generation**: AI-generated test data for development
- **API Testing**: Built-in OpenAPI testing and validation

## API Documentation

The system provides comprehensive API documentation through Swagger UI interfaces:

- **AWS DynamoDB API**: `/api/dynamodb` - Direct DynamoDB operations
- **Unified API**: `/unified-api-docs` - Namespace, schema, and method management
- **AI Agent API**: `/ai-agent-docs` - AI-powered code generation and assistance
- **BRMH Drive API**: `/drive-api-docs` - File management and sharing system
- **LLM Service API**: `/llm-api-docs` - Language model integration

## Core Services

### 1. Unified Namespace System
The unified namespace system provides a structured way to organize and manage APIs, schemas, and data:

**Key Components:**
- **Namespaces**: Project containers for organizing related APIs and schemas
- **Schemas**: JSON schema definitions for data validation and generation
- **Methods**: API endpoint definitions with request/response schemas
- **Accounts**: Authentication credentials for external API access
- **Webhooks**: Event-driven integrations and notifications

**API Endpoints:**
```
GET    /unified/namespaces              # List all namespaces
POST   /unified/namespaces              # Create new namespace
GET    /unified/namespaces/{id}         # Get namespace details
PUT    /unified/namespaces/{id}         # Update namespace
DELETE /unified/namespaces/{id}         # Delete namespace

GET    /unified/schemas                 # List schemas
POST   /unified/schemas                 # Create schema
GET    /unified/schemas/{id}            # Get schema details
PUT    /unified/schemas/{id}            # Update schema
DELETE /unified/schemas/{id}            # Delete schema

GET    /unified/namespaces/{id}/methods # Get namespace methods
POST   /unified/namespaces/{id}/methods # Create method
PUT    /unified/methods/{id}            # Update method
DELETE /unified/methods/{id}            # Delete method
```

### 2. AI Agent System
The AI agent system provides intelligent assistance for code generation, schema creation, and development tasks:

**Features:**
- **Natural Language Processing**: Convert user requests into executable code
- **Lambda Code Generation**: Generate AWS Lambda functions from descriptions
- **Schema Analysis**: Intelligent schema generation and validation
- **Workspace Guidance**: Context-aware development assistance
- **Streaming Responses**: Real-time AI interaction with streaming support

**API Endpoints:**
```
POST   /ai-agent                        # Non-streaming AI agent
POST   /ai-agent/stream                 # Streaming AI agent
POST   /ai-agent/lambda-codegen         # Generate Lambda functions
POST   /ai-agent/schema-lambda-generation # Generate from schemas
POST   /ai-agent/workspace-guidance     # Get development guidance
POST   /ai-agent/get-workspace-state    # Get workspace state
POST   /ai-agent/save-workspace-state   # Save workspace state
```

### 3. Lambda Deployment System
Automated AWS Lambda function deployment with comprehensive management:

**Features:**
- **Code Deployment**: Deploy Lambda functions from code
- **Dependency Management**: Automatic package.json handling
- **API Gateway Integration**: Automatic API Gateway creation
- **Environment Configuration**: Environment variable management
- **Metadata Tracking**: Deployment history and versioning

**API Endpoints:**
```
POST   /lambda/deploy                   # Deploy Lambda function
POST   /lambda/deploy-stream            # Streaming deployment
POST   /lambda/invoke                   # Invoke Lambda function
POST   /lambda/cleanup                  # Cleanup temp files
POST   /lambda/create-api-gateway       # Create API Gateway
GET    /lambda/deployments              # List deployments
GET    /lambda/deployments/{id}         # Get deployment details
```

### 4. BRMH Drive System
Complete file management system with sharing capabilities:

**Features:**
- **File Upload/Download**: Support for multiple file types
- **Folder Management**: Hierarchical folder structure
- **Sharing System**: File and folder sharing with permissions
- **S3 Integration**: Scalable cloud storage
- **Namespace Integration**: Project-specific file organization

**API Endpoints:**
```
POST   /drive/upload                    # Upload files
POST   /drive/folder                    # Create folders
GET    /drive/files/{userId}            # List files
GET    /drive/folders/{userId}          # List folders
GET    /drive/contents/{userId}/{folderId} # List folder contents
PATCH  /drive/rename/{userId}/{fileId}  # Rename files
DELETE /drive/file/{userId}/{fileId}    # Delete files
GET    /drive/download/{userId}/{fileId} # Download files
POST   /drive/share/file/{userId}/{fileId} # Share files
GET    /drive/shared/with-me/{userId}   # Get shared files
```

### 5. Authentication System
Comprehensive authentication with multiple methods:

**Features:**
- **OAuth2 Integration**: AWS Cognito OAuth2 with PKCE
- **Phone Authentication**: SMS-based verification
- **Traditional Login**: Email/password authentication
- **Token Management**: JWT token handling and refresh
- **Session Management**: Secure session handling

**API Endpoints:**
```
POST   /auth/login                      # Traditional login
POST   /auth/signup                     # User registration
POST   /auth/phone/signup               # Phone registration
POST   /auth/phone/login                # Phone login
POST   /auth/phone/verify               # Verify phone number
GET    /auth/oauth-url                  # Get OAuth URL
POST   /auth/token                      # Exchange OAuth token
POST   /auth/refresh                    # Refresh token
POST   /auth/validate                   # Validate token
POST   /auth/logout                     # Logout user
```

### 6. Web Scraping System
Automated API documentation extraction and integration:

**Features:**
- **Service Discovery**: Automatic API documentation detection
- **Schema Extraction**: Extract schemas from API docs
- **Namespace Creation**: Automatic namespace setup
- **Data Integration**: Import APIs and schemas into system

**API Endpoints:**
```
GET    /web-scraping/supported-services # Get supported services
POST   /web-scraping/scrape-and-save    # Scrape and save to namespace
POST   /web-scraping/scrape-auto-namespace # Auto-namespace scraping
POST   /web-scraping/scrape-preview     # Preview scraping results
POST   /web-scraping/migrate-existing-namespaces # Migrate existing data
```

### 7. Mock Data Generation
AI-powered mock data generation for development and testing:

**Features:**
- **Schema-based Generation**: Generate data from JSON schemas
- **Context-aware Generation**: Intelligent data based on context
- **Namespace Integration**: Generate data for entire namespaces
- **Customizable Counts**: Control amount of generated data

**API Endpoints:**
```
POST   /mock-data/generate              # Generate mock data
POST   /mock-data/generate-for-schema   # Generate from schema
POST   /mock-data/generate-for-namespace # Generate for namespace
GET    /mock-data/tables                # List available tables
```

### 8. Search and Indexing
Fast search capabilities with Algolia integration:

**Features:**
- **Full-text Search**: Search across all data
- **Index Management**: Automatic index creation and updates
- **Real-time Updates**: Live index updates from data changes
- **Performance Optimization**: Fast search responses

**API Endpoints:**
```
POST   /search/index                    # Index data
POST   /search/query                    # Search data
POST   /search/indices                  # List indices
POST   /search/delete                   # Delete indices
POST   /search/update                   # Update indices
GET    /search/health                   # Search health check
```

## Cache System

The BRMH backend includes a sophisticated caching system built on AWS ElastiCache (Valkey) with Redis-compatible operations.

### Cache Architecture
- **AWS ElastiCache (Valkey)**: Redis-compatible managed caching service
- **DynamoDB**: Primary data source for caching
- **ioredis**: Redis client for Node.js
- **Queue System**: In-memory queue for pending cache updates
- **Non-blocking Operations**: Background processing prevents API blocking
>>>>>>> baf1aa26

```
Namespace (e.g., "Shopify")
├── Account (e.g., "Production Store", "Test Store")
│   ├── Method (e.g., "Get Orders", "Create Product")
│   ├── Method (e.g., "Update Customer", "Delete Order")
│   └── Method (e.g., "Get Analytics")
└── Account (e.g., "Development Store")
    ├── Method (e.g., "Get Orders", "Create Product")
    └── Method (e.g., "Test Webhook")
```

#### Namespace
- **Purpose**: Groups related APIs (e.g., Shopify, Stripe, Google APIs)
- **Properties**: `namespace-id`, `namespace-name`, `namespace-url`, `tags`
- **Example**: `{ "namespace-name": "Shopify", "namespace-url": "https://api.shopify.com" }`

<<<<<<< HEAD
#### Account
- **Purpose**: Represents different instances/credentials within a namespace
- **Properties**: `namespace-account-name`, `namespace-account-url-override`, `namespace-account-header`, `variables`, `tags`
- **Example**: `{ "namespace-account-name": "Production Store", "namespace-account-header": [{"key": "Authorization", "value": "Bearer token123"}] }`

#### Method
- **Purpose**: Defines specific API endpoints and operations
- **Properties**: `namespace-method-name`, `namespace-method-type`, `namespace-method-url-override`, `namespace-method-header`, `namespace-method-queryParams`, `namespace-method-body`
- **Example**: `{ "namespace-method-name": "Get Orders", "namespace-method-type": "GET", "namespace-method-url-override": "/admin/api/2023-10/orders.json" }`

### 2. Data Flow Architecture

=======
### Cache Strategies

#### 1. Individual Item Caching (`recordsPerKey = 1`)
- Each DynamoDB item is cached separately
- Key format: `{project}:{tableName}:{itemId}`
- **Benefits:**
  - Granular access to individual items
  - Better cache hit rates
  - Easy item-level updates/deletes
- **Use case:** When you need frequent access to specific items

#### 2. Chunked Data Caching (`recordsPerKey > 1`)
- Multiple items grouped into chunks
- Key format: `{project}:{tableName}:chunk:{chunkIndex}`
- **Benefits:**
  - Efficient bulk operations
  - Reduced key overhead
  - Better for large datasets
- **Use case:** When you need bulk data retrieval

### Performance Optimizations
- **Non-blocking cache updates**: Background processing prevents API blocking
- **Parallel cache configuration processing**: Multiple configs processed simultaneously
- **Optimized logging**: Reduced verbosity with one-liner status messages
- **Queue system**: Prevents data loss during concurrent bulk operations
- **Enhanced pagination**: Better handling of large datasets with improved limits

## Cache API Endpoints

### Cache Table Data
**POST** `/cache/table`

Caches entire DynamoDB table data with duplicate detection.

**Request Body:**
```json
{
  "project": "my-app",
  "table": "shopify-inkhub-get-products",
  "recordsPerKey": 100,
  "ttl": 3600
}
>>>>>>> baf1aa26
```
External API → Namespace Method → Account Credentials → Unified Handler → DynamoDB/S3/Cache
```

## 📡 API Endpoints Structure

### Core API Routes

#### Namespace Management
```bash
GET    /unified/namespaces                    # List all namespaces
POST   /unified/namespaces                    # Create namespace
GET    /unified/namespaces/{namespaceId}      # Get namespace details
PUT    /unified/namespaces/{namespaceId}      # Update namespace
DELETE /unified/namespaces/{namespaceId}      # Delete namespace
```

#### Account Management
```bash
GET    /unified/namespaces/{namespaceId}/accounts     # List namespace accounts
POST   /unified/namespaces/{namespaceId}/accounts     # Create account
GET    /unified/accounts/{accountId}                  # Get account details
PUT    /unified/accounts/{accountId}                  # Update account
DELETE /unified/accounts/{accountId}                  # Delete account
```

#### Method Management
```bash
GET    /unified/namespaces/{namespaceId}/methods      # List namespace methods
POST   /unified/namespaces/{namespaceId}/methods      # Create method
GET    /unified/methods/{methodId}                    # Get method details
PUT    /unified/methods/{methodId}                    # Update method
DELETE /unified/methods/{methodId}                    # Delete method
```

#### Execution & Data Operations
```bash
POST   /unified/execute                           # Execute namespace request
POST   /unified/execute/paginated                 # Execute with pagination
POST   /execute                                   # Legacy execute endpoint
```

#### Caching System
```bash
GET    /cache/data                               # Get cached data
POST   /cache/table                              # Cache table data
DELETE /cache/clear                              # Clear cache
GET    /cache/stats                              # Cache statistics
```

#### File Management (BRMH Drive)
```bash
POST   /drive/upload                             # Upload file
GET    /drive/files/{userId}                     # List user files
GET    /drive/download/{userId}/{fileId}         # Download file
POST   /drive/folder                             # Create folder
DELETE /drive/file/{userId}/{fileId}             # Delete file
```

#### Schema Management
```bash
GET    /unified/schema                           # List schemas
POST   /unified/schema                           # Save schema
GET    /unified/schema/{schemaId}                # Get schema
PUT    /unified/schema/{schemaId}                # Update schema
DELETE /unified/schema/{schemaId}                # Delete schema
```

## 🔧 Technical Implementation

### Backend Stack
- **Runtime**: Node.js with Express.js
- **Database**: AWS DynamoDB (primary data store)
- **File Storage**: AWS S3 (file management)
- **Caching**: Redis/Valkey (ElastiCache)
- **Search**: Algolia (indexing and search)
- **Authentication**: AWS Cognito SSO
- **Deployment**: EC2 with PM2 process manager

### Frontend Stack
- **Framework**: Next.js 14 with React 18
- **Language**: TypeScript
- **Styling**: Tailwind CSS
- **UI Components**: Radix UI
- **State Management**: Zustand
- **Data Fetching**: React Query
- **Authentication**: NextAuth.js

### Key Files Structure

#### Backend (`brmh-backend/`)
```
├── index.js                          # Main Express server
├── lib/
│   ├── unified-handlers.js           # Core namespace/account/method handlers
│   ├── ai-agent-handlers.js          # AI agent system
│   ├── dynamodb-handlers.js          # DynamoDB operations
│   └── llm-agent-system.js           # LLM integration
├── utils/
│   ├── execute.js                    # Data execution and pagination
│   ├── cache.js                      # Caching system
│   ├── crud.js                       # CRUD operations
│   ├── brmh-drive.js                 # File management system
│   └── search-indexing.js            # Search indexing
├── swagger/                          # OpenAPI specifications
└── middleware/                       # Express middleware
```

#### Frontend (`brmh-frontend-v2/`)
```
├── app/
│   ├── namespace/                    # Namespace management UI
│   ├── aws/                          # AWS services management
│   ├── components/                   # Reusable components
│   ├── lib/                          # Utility functions
│   └── types/                        # TypeScript definitions
└── hooks/                            # Custom React hooks
```

## 🚀 Key Features

### 1. Unified API Management
- **Namespace Organization**: Group related APIs logically
- **Account Management**: Handle multiple credentials per namespace
- **Method Definition**: Define API endpoints with full configuration
- **Dynamic Execution**: Execute API calls with runtime parameter injection

### 2. Data Synchronization
- **Pagination Support**: Handle paginated APIs (Shopify, Stripe, etc.)
- **Execution Modes**: 
  - `get-all`: Fetch all data (overwrites existing)
  - `sync`: Incremental sync (skips existing items)
- **Live Progress**: Real-time console logging of sync progress
- **Auto-stop Logic**: Stop on first existing item or after 2000 matches

### 3. Caching System
- **Redis/Valkey Integration**: High-performance caching
- **Chunked Storage**: Handle large datasets efficiently
- **TTL Management**: Automatic cache expiration
- **Metadata Tracking**: Data length, size, and type information

### 4. File Management (BRMH Drive)
- **S3 Integration**: Secure file storage
- **User Isolation**: Separate storage per user
- **Folder Structure**: Hierarchical organization
- **Presigned URLs**: Secure file access

### 5. AI Agent System
- **Web Scraping**: Automated data extraction
- **Mock Data Generation**: Generate test data
- **Lambda Code Generation**: Create serverless functions
- **Intent Detection**: Understand user requests

### 6. Search & Indexing
- **Algolia Integration**: Full-text search
- **Automatic Sync**: DynamoDB stream integration
- **Configurable Indexing**: Per-table indexing control

## 📊 Data Models

### DynamoDB Tables

#### Namespaces Table
```json
{
  "namespace-id": "uuid",
  "namespace-name": "Shopify",
  "namespace-url": "https://api.shopify.com",
  "tags": ["ecommerce", "api"],
  "createdAt": "timestamp",
  "updatedAt": "timestamp"
}
```

#### Accounts Table
```json
{
  "account-id": "uuid",
  "namespace-id": "uuid",
  "namespace-account-name": "Production Store",
  "namespace-account-url-override": "https://mystore.myshopify.com",
  "namespace-account-header": [
    {"key": "Authorization", "value": "Bearer token123"}
  ],
  "variables": [
    {"key": "store_id", "value": "12345"}
  ],
  "tags": ["production"],
  "createdAt": "timestamp"
}
```

#### Methods Table
```json
{
  "method-id": "uuid",
  "namespace-id": "uuid",
  "namespace-method-name": "Get Orders",
  "namespace-method-type": "GET",
  "namespace-method-url-override": "/admin/api/2023-10/orders.json",
  "namespace-method-header": [
    {"key": "Content-Type", "value": "application/json"}
  ],
  "namespace-method-queryParams": {
    "limit": "50",
    "status": "any"
  },
  "namespace-method-body": {},
  "tags": ["orders", "read"],
  "createdAt": "timestamp"
}
```

## 🔄 Execution Flow

### 1. Namespace Request Execution
```javascript
// Example: Execute a Shopify order fetch
POST /unified/execute
{
  "namespaceId": "shopify-namespace-id",
  "accountId": "production-store-account-id", 
  "methodId": "get-orders-method-id",
  "save": true,
  "tableName": "shopify-orders"
}
```

### 2. Pagination Configuration
```javascript
// Shopify pagination example
{
  "nextPageIn": "header",           // Pagination info in response headers
  "nextPageField": "link",          // Header field containing next page URL
  "isAbsoluteUrl": true,            // Next page URLs are absolute
  "maxPages": null                  // Infinite pagination (default)
}
```

### 3. Caching Flow
```
API Request → Check Cache → If Miss: Fetch from API → Store in Cache → Return Data
```

## 🛠️ Development Setup

### Backend Setup
```bash
cd brmh-backend
npm install
npm start
```

### Frontend Setup
```bash
cd brmh-frontend-v2
npm install
npm run dev
```

### Environment Variables
```bash
# Backend
AWS_ACCESS_KEY_ID=your_access_key
AWS_SECRET_ACCESS_KEY=your_secret_key
AWS_REGION=us-east-1
REDIS_URL=your_redis_url
ALGOLIA_APP_ID=your_algolia_id
ALGOLIA_API_KEY=your_algolia_key

# Frontend
NEXT_PUBLIC_API_URL=http://localhost:5001
NEXTAUTH_SECRET=your_auth_secret
```

<<<<<<< HEAD
## 📈 Monitoring & Logging

### Console Logging
- **Execution Progress**: Real-time page-by-page sync progress
- **Cache Operations**: Cache hits, misses, and storage operations
- **Error Tracking**: Comprehensive error logging with context
- **Performance Metrics**: Response times and data sizes

### CloudWatch Integration
- **Centralized Logging**: All operations logged to CloudWatch
- **Error Monitoring**: Automatic error detection and alerting
- **Performance Tracking**: API response times and throughput

## 🔒 Security Features

### Authentication
- **AWS Cognito SSO**: Enterprise-grade authentication
- **JWT Tokens**: Secure session management
- **Role-based Access**: Granular permissions

### Data Security
- **User Isolation**: Separate data spaces per user
- **Encrypted Storage**: S3 server-side encryption
- **Secure APIs**: Presigned URLs and token-based access
- **Input Validation**: Comprehensive request validation

## 🚀 Deployment

### EC2 Deployment
- **GitHub Actions**: Automated CI/CD pipeline
- **PM2 Process Manager**: Application lifecycle management
- **Nginx Reverse Proxy**: Load balancing and SSL termination
- **Auto-scaling**: Dynamic resource allocation

### Infrastructure
- **AWS Services**: DynamoDB, S3, ElastiCache, Lambda, API Gateway
- **Monitoring**: CloudWatch, X-Ray tracing
- **Backup**: Automated DynamoDB backups
- **Security**: VPC, Security Groups, IAM roles

## 📚 API Documentation

### Interactive Documentation
- **Swagger UI**: Available at `/api-docs`
- **OpenAPI Specs**: Complete API specifications in `swagger/` directory
- **Postman Collection**: Import-ready API collection

### Key Documentation Files
- `BRMH-DRIVE-README.md`: File management system guide
- `EXECUTE.md`: Data execution and pagination guide
- `UnifiedNamespaceSchema.md`: Complete API schema reference
- `MOCK_DATA_AGENT.md`: AI agent system documentation

## 🎯 Use Cases

### 1. E-commerce Integration
- **Shopify**: Orders, products, customers, analytics
- **Stripe**: Payments, subscriptions, webhooks
- **Inventory Management**: Real-time stock synchronization

### 2. Marketing Automation
- **Email Campaigns**: Customer segmentation and targeting
- **Social Media**: Content scheduling and analytics
- **CRM Integration**: Lead management and tracking

### 3. Data Analytics
- **Business Intelligence**: Cross-platform data aggregation
- **Reporting**: Automated report generation
- **Real-time Dashboards**: Live data visualization

### 4. File Management
- **Document Storage**: Secure file organization
- **Collaboration**: Team file sharing
- **Backup**: Automated file backup and versioning

## 🔮 Future Enhancements

### Planned Features
- **Real-time Webhooks**: Event-driven data synchronization
- **Advanced Analytics**: Machine learning insights
- **Multi-tenant Architecture**: Enterprise-grade isolation
- **API Marketplace**: Third-party integrations
- **Mobile Apps**: iOS and Android applications

### Technical Improvements
- **GraphQL API**: Flexible data querying
- **Microservices**: Service-oriented architecture
- **Kubernetes**: Container orchestration
- **Event Sourcing**: Audit trail and replay capabilities

---

## 📞 Support & Resources

- **API Documentation**: `/api-docs` (Swagger UI)
- **GitHub Repository**: Source code and issue tracking
- **CloudWatch Logs**: Application monitoring and debugging
- **AWS Console**: Infrastructure management

**🎯 BRMH is a production-ready platform for API integration, data management, and business automation!**
=======
## Troubleshooting

### Cache Not Updating
1. Check Lambda trigger configuration
2. Verify DynamoDB stream settings
3. Ensure cache update endpoint is accessible
4. Check queue status for stuck operations

### Performance Issues
1. Monitor cache hit rates
2. Check for memory pressure
3. Optimize chunk sizes based on data patterns
4. Use `includeData=false` for key-only operations
5. Monitor queue system during high concurrency

### Data Inconsistency
1. Verify TTL settings
2. Check for cache invalidation logic
3. Monitor duplicate detection logs
4. Check for queued updates that haven't been processed

### Timeout Issues
1. Use pagination for large datasets
2. Set `includeData=false` for key-only operations
3. Increase API Gateway timeout limits
4. Monitor cache update queue status

## Installation and Setup

### Prerequisites
- Node.js 18.x or higher
- AWS CLI configured with appropriate permissions
- AWS DynamoDB, ElastiCache, S3, Lambda, and Cognito services
- Redis/Valkey instance for caching

### Environment Variables
```env
# AWS Configuration
AWS_ACCESS_KEY_ID=your-access-key
AWS_SECRET_ACCESS_KEY=your-secret-key
AWS_REGION=us-east-1

# Database Configuration
DYNAMODB_TABLE_NAME=your-table-name
S3_BUCKET_NAME=your-bucket-name

# Cache Configuration
REDIS_HOST=your-valkey-endpoint.amazonaws.com
REDIS_PORT=6379
REDIS_TLS=true
REDIS_PASSWORD=your-password

# Authentication Configuration
AWS_COGNITO_DOMAIN=your-cognito-domain
AWS_COGNITO_CLIENT_ID=your-client-id
AUTH_REDIRECT_URI=http://localhost:3000/auth/callback
AUTH_LOGOUT_REDIRECT_URI=http://localhost:3000

# AI/LLM Configuration
ANTHROPIC_API_KEY=your-anthropic-key
ALGOLIA_APP_ID=your-algolia-app-id
ALGOLIA_API_KEY=your-algolia-key

# Application Configuration
NODE_ENV=production
PORT=5001
CRUD_API_BASE_URL=http://localhost:5001
```

### Installation Steps
1. **Clone the repository:**
   ```bash
   git clone https://github.com/softwareInkhub/brmh-backend.git
   cd brmh-backend
   ```

2. **Install dependencies:**
   ```bash
   npm install
   ```

3. **Configure environment:**
   ```bash
   cp .env.example .env
   # Edit .env with your configuration
   ```

4. **Start the application:**
   ```bash
   # Development
   npm run dev
   
   # Production
   npm start
   ```

5. **Using PM2 (Production):**
   ```bash
   npm install -g pm2
   pm2 start ecosystem.config.js
   pm2 save
   pm2 startup
   ```

## Project Structure

```
brmh-backend/
├── lib/                          # Core library modules
│   ├── ai-agent-handlers.js      # AI agent request handlers
│   ├── dynamodb-client.js        # DynamoDB client configuration
│   ├── dynamodb-handlers.js      # DynamoDB operation handlers
│   ├── file-operations.js        # File operation utilities
│   ├── lambda-deployment.js      # Lambda deployment manager
│   ├── llm-agent-system.js       # LLM integration system
│   ├── mock-data-agent.js        # Mock data generation
│   ├── unified-handlers.js       # Unified API handlers
│   ├── unified-types.js          # Type definitions
│   └── web-scraping-agent.js     # Web scraping functionality
├── utils/                        # Utility modules
│   ├── brmh-auth.js              # Authentication utilities
│   ├── brmh-drive.js             # File management system
│   ├── cache.js                  # Cache management
│   ├── crud.js                   # CRUD operations
│   ├── execute.js                # Execution handlers
│   ├── fetchOrder.js             # Order fetching utilities
│   ├── notifications.js          # Notification system
│   └── search-indexing.js        # Search and indexing
├── swagger/                      # API documentation
│   ├── ai-agent-api.yaml         # AI agent API spec
│   ├── aws-dynamodb.yaml         # DynamoDB API spec
│   ├── brmh-drive-api.yaml       # Drive API spec
│   ├── brmh-llm-service.yaml     # LLM service API spec
│   ├── llm-memory-api.yaml       # Memory API spec
│   └── unified-api.yaml          # Unified API spec
├── scripts/                      # Utility scripts
│   ├── cleanup-logs.sh           # Log cleanup
│   ├── manage-logs.sh            # Log management
│   ├── setup-aws-resources.js    # AWS resource setup
│   ├── setup-notify-demo.js      # Notification demo
│   └── test-notify.js            # Notification testing
├── middleware/                   # Express middleware
│   └── errorHandler.js           # Error handling middleware
├── workspaces/                   # Workspace configurations
├── temp/                         # Temporary files
├── index.js                      # Main application entry point
├── executionHandler.js           # Execution logging
├── ecosystem.config.js           # PM2 configuration
└── package.json                  # Dependencies and scripts
```

## Development

### Available Scripts
```bash
npm start              # Start production server
npm run dev            # Start development server with nodemon
npm run build          # Install production dependencies
npm run setup-memory   # Setup memory table
npm run check-namespaces # Check namespace configurations
```

### Code Style and Standards
- Use ES6+ modules (import/export)
- Follow async/await patterns
- Implement proper error handling
- Use TypeScript-style JSDoc comments
- Follow RESTful API conventions

### Testing
```bash
# Run tests (when available)
npm test

# Test specific endpoints
curl -X GET http://localhost:5001/test
curl -X GET http://localhost:5001/test-valkey-connection
```

## Deployment

### AWS Resources Required
- **DynamoDB Tables**: For storing application data
- **ElastiCache Cluster**: For caching (Valkey/Redis)
- **S3 Buckets**: For file storage and Lambda deployments
- **Lambda Functions**: For serverless execution
- **Cognito User Pool**: For authentication
- **API Gateway**: For API management (optional)

### Production Considerations
- Use environment-specific configurations
- Implement proper logging and monitoring
- Set up health checks and alerts
- Configure auto-scaling for high availability
- Implement backup and disaster recovery
- Use AWS CloudFormation or Terraform for infrastructure

## Monitoring and Logging

### Health Checks
- **Application Health**: `GET /test`
- **Cache Health**: `GET /cache/health`
- **Search Health**: `GET /search/health`
- **Valkey Connection**: `GET /test-valkey-connection`

### Logging
- Application logs are managed through PM2
- Log files are located in `/home/ubuntu/.pm2/logs/`
- Use log management scripts for cleanup and rotation

### Performance Monitoring
- Monitor cache hit rates and performance
- Track API response times
- Monitor Lambda function execution
- Set up CloudWatch alarms for critical metrics

## Troubleshooting

### Common Issues

1. **Cache Connection Issues**
   - Check Redis/Valkey endpoint configuration
   - Verify security groups and network ACLs
   - Test connection with `/test-valkey-connection`

2. **Authentication Problems**
   - Verify Cognito configuration
   - Check OAuth redirect URIs
   - Validate JWT tokens

3. **Lambda Deployment Failures**
   - Check IAM permissions
   - Verify S3 bucket access
   - Review function code and dependencies

4. **Database Connection Issues**
   - Verify DynamoDB table permissions
   - Check AWS credentials
   - Validate table names and regions

### Debug Endpoints
- **Cache Debug**: `GET /cache/debug/{project}/{table}/{key}`
- **Orders Debug**: `GET /orders/debug`
- **PKCE Debug**: `GET /auth/debug-pkce`

## Support

For issues and support:
1. Check console logs for detailed error messages
2. Review this documentation for common solutions
3. Test with debug endpoints
4. Monitor system health and performance
5. Contact the development team for complex issues

## Contributing

1. Fork the repository
2. Create a feature branch
3. Make your changes
4. Add tests if applicable
5. Submit a pull request

## License

This project is licensed under the ISC License - see the package.json file for details.
>>>>>>> baf1aa26
<|MERGE_RESOLUTION|>--- conflicted
+++ resolved
@@ -1,284 +1,41 @@
-<<<<<<< HEAD
-# BRMH Project - Comprehensive Architecture Guide
-=======
-# BRMH Backend - Complete System Documentation
->>>>>>> baf1aa26
+# BRMH Backend - Cache System Documentation
 
 ## 🎯 Project Overview
 
-<<<<<<< HEAD
-BRMH (Business Resource Management Hub) is a comprehensive API integration and data management platform that provides:
-
-- **Unified API Management**: Organize external APIs into namespaces with accounts and methods
-- **Data Synchronization**: Fetch, cache, and sync data from external APIs with pagination support
-- **File Management**: Google Drive-like file storage system with S3 integration
-- **AI Agent System**: Automated data processing, web scraping, and mock data generation
-- **Real-time Caching**: Redis/Valkey-based caching with DynamoDB integration
-- **Search & Indexing**: Algolia-powered search across all data
-- **Notification System**: Multi-channel notifications (WhatsApp, Email, Push)
-
-## 🏗️ Core Architecture
-
-### 1. Namespace Structure
-
-The BRMH system is organized around a hierarchical **Namespace → Account → Method** structure:
-=======
-The BRMH (Backend Resource Management Hub) is a comprehensive backend system that provides a unified platform for managing APIs, schemas, namespaces, and data operations. The system integrates multiple AWS services, AI-powered agents, caching mechanisms, and file management capabilities to create a powerful development and data management platform.
-
-## System Architecture
-
-### Core Components
-- **Express.js API Server**: Main application server with multiple API endpoints
-- **AWS DynamoDB**: Primary database for storing namespaces, schemas, and metadata
-- **AWS ElastiCache (Valkey)**: High-performance Redis-compatible caching layer
-- **AWS Lambda**: Serverless function deployment and execution
-- **AWS S3**: File storage for BRMH Drive system and Lambda deployments
-- **AWS Cognito**: Authentication and user management
-- **AI/LLM Integration**: Anthropic Claude and LangChain for intelligent automation
-- **Web Scraping**: Automated API documentation extraction
-- **Search Indexing**: Algolia integration for fast data search
-
-### Key Features
-- **Unified Namespace Management**: Organize APIs, schemas, and data by project
-- **AI-Powered Code Generation**: Generate Lambda functions from natural language
-- **Intelligent Caching**: High-performance data caching with duplicate detection
-- **File Management System**: Complete drive-like file storage and sharing
-- **Authentication System**: OAuth2, phone, and traditional login methods
-- **Real-time Notifications**: WebSocket-based event system
-- **Mock Data Generation**: AI-generated test data for development
-- **API Testing**: Built-in OpenAPI testing and validation
-
-## API Documentation
-
-The system provides comprehensive API documentation through Swagger UI interfaces:
-
-- **AWS DynamoDB API**: `/api/dynamodb` - Direct DynamoDB operations
-- **Unified API**: `/unified-api-docs` - Namespace, schema, and method management
-- **AI Agent API**: `/ai-agent-docs` - AI-powered code generation and assistance
-- **BRMH Drive API**: `/drive-api-docs` - File management and sharing system
-- **LLM Service API**: `/llm-api-docs` - Language model integration
-
-## Core Services
-
-### 1. Unified Namespace System
-The unified namespace system provides a structured way to organize and manage APIs, schemas, and data:
-
-**Key Components:**
-- **Namespaces**: Project containers for organizing related APIs and schemas
-- **Schemas**: JSON schema definitions for data validation and generation
-- **Methods**: API endpoint definitions with request/response schemas
-- **Accounts**: Authentication credentials for external API access
-- **Webhooks**: Event-driven integrations and notifications
-
-**API Endpoints:**
-```
-GET    /unified/namespaces              # List all namespaces
-POST   /unified/namespaces              # Create new namespace
-GET    /unified/namespaces/{id}         # Get namespace details
-PUT    /unified/namespaces/{id}         # Update namespace
-DELETE /unified/namespaces/{id}         # Delete namespace
-
-GET    /unified/schemas                 # List schemas
-POST   /unified/schemas                 # Create schema
-GET    /unified/schemas/{id}            # Get schema details
-PUT    /unified/schemas/{id}            # Update schema
-DELETE /unified/schemas/{id}            # Delete schema
-
-GET    /unified/namespaces/{id}/methods # Get namespace methods
-POST   /unified/namespaces/{id}/methods # Create method
-PUT    /unified/methods/{id}            # Update method
-DELETE /unified/methods/{id}            # Delete method
-```
-
-### 2. AI Agent System
-The AI agent system provides intelligent assistance for code generation, schema creation, and development tasks:
-
-**Features:**
-- **Natural Language Processing**: Convert user requests into executable code
-- **Lambda Code Generation**: Generate AWS Lambda functions from descriptions
-- **Schema Analysis**: Intelligent schema generation and validation
-- **Workspace Guidance**: Context-aware development assistance
-- **Streaming Responses**: Real-time AI interaction with streaming support
-
-**API Endpoints:**
-```
-POST   /ai-agent                        # Non-streaming AI agent
-POST   /ai-agent/stream                 # Streaming AI agent
-POST   /ai-agent/lambda-codegen         # Generate Lambda functions
-POST   /ai-agent/schema-lambda-generation # Generate from schemas
-POST   /ai-agent/workspace-guidance     # Get development guidance
-POST   /ai-agent/get-workspace-state    # Get workspace state
-POST   /ai-agent/save-workspace-state   # Save workspace state
-```
-
-### 3. Lambda Deployment System
-Automated AWS Lambda function deployment with comprehensive management:
-
-**Features:**
-- **Code Deployment**: Deploy Lambda functions from code
-- **Dependency Management**: Automatic package.json handling
-- **API Gateway Integration**: Automatic API Gateway creation
-- **Environment Configuration**: Environment variable management
-- **Metadata Tracking**: Deployment history and versioning
-
-**API Endpoints:**
-```
-POST   /lambda/deploy                   # Deploy Lambda function
-POST   /lambda/deploy-stream            # Streaming deployment
-POST   /lambda/invoke                   # Invoke Lambda function
-POST   /lambda/cleanup                  # Cleanup temp files
-POST   /lambda/create-api-gateway       # Create API Gateway
-GET    /lambda/deployments              # List deployments
-GET    /lambda/deployments/{id}         # Get deployment details
-```
-
-### 4. BRMH Drive System
-Complete file management system with sharing capabilities:
-
-**Features:**
-- **File Upload/Download**: Support for multiple file types
-- **Folder Management**: Hierarchical folder structure
-- **Sharing System**: File and folder sharing with permissions
-- **S3 Integration**: Scalable cloud storage
-- **Namespace Integration**: Project-specific file organization
-
-**API Endpoints:**
-```
-POST   /drive/upload                    # Upload files
-POST   /drive/folder                    # Create folders
-GET    /drive/files/{userId}            # List files
-GET    /drive/folders/{userId}          # List folders
-GET    /drive/contents/{userId}/{folderId} # List folder contents
-PATCH  /drive/rename/{userId}/{fileId}  # Rename files
-DELETE /drive/file/{userId}/{fileId}    # Delete files
-GET    /drive/download/{userId}/{fileId} # Download files
-POST   /drive/share/file/{userId}/{fileId} # Share files
-GET    /drive/shared/with-me/{userId}   # Get shared files
-```
-
-### 5. Authentication System
-Comprehensive authentication with multiple methods:
-
-**Features:**
-- **OAuth2 Integration**: AWS Cognito OAuth2 with PKCE
-- **Phone Authentication**: SMS-based verification
-- **Traditional Login**: Email/password authentication
-- **Token Management**: JWT token handling and refresh
-- **Session Management**: Secure session handling
-
-**API Endpoints:**
-```
-POST   /auth/login                      # Traditional login
-POST   /auth/signup                     # User registration
-POST   /auth/phone/signup               # Phone registration
-POST   /auth/phone/login                # Phone login
-POST   /auth/phone/verify               # Verify phone number
-GET    /auth/oauth-url                  # Get OAuth URL
-POST   /auth/token                      # Exchange OAuth token
-POST   /auth/refresh                    # Refresh token
-POST   /auth/validate                   # Validate token
-POST   /auth/logout                     # Logout user
-```
-
-### 6. Web Scraping System
-Automated API documentation extraction and integration:
-
-**Features:**
-- **Service Discovery**: Automatic API documentation detection
-- **Schema Extraction**: Extract schemas from API docs
-- **Namespace Creation**: Automatic namespace setup
-- **Data Integration**: Import APIs and schemas into system
-
-**API Endpoints:**
-```
-GET    /web-scraping/supported-services # Get supported services
-POST   /web-scraping/scrape-and-save    # Scrape and save to namespace
-POST   /web-scraping/scrape-auto-namespace # Auto-namespace scraping
-POST   /web-scraping/scrape-preview     # Preview scraping results
-POST   /web-scraping/migrate-existing-namespaces # Migrate existing data
-```
-
-### 7. Mock Data Generation
-AI-powered mock data generation for development and testing:
-
-**Features:**
-- **Schema-based Generation**: Generate data from JSON schemas
-- **Context-aware Generation**: Intelligent data based on context
-- **Namespace Integration**: Generate data for entire namespaces
-- **Customizable Counts**: Control amount of generated data
-
-**API Endpoints:**
-```
-POST   /mock-data/generate              # Generate mock data
-POST   /mock-data/generate-for-schema   # Generate from schema
-POST   /mock-data/generate-for-namespace # Generate for namespace
-GET    /mock-data/tables                # List available tables
-```
-
-### 8. Search and Indexing
-Fast search capabilities with Algolia integration:
-
-**Features:**
-- **Full-text Search**: Search across all data
-- **Index Management**: Automatic index creation and updates
-- **Real-time Updates**: Live index updates from data changes
-- **Performance Optimization**: Fast search responses
-
-**API Endpoints:**
-```
-POST   /search/index                    # Index data
-POST   /search/query                    # Search data
-POST   /search/indices                  # List indices
-POST   /search/delete                   # Delete indices
-POST   /search/update                   # Update indices
-GET    /search/health                   # Search health check
-```
-
-## Cache System
-
-The BRMH backend includes a sophisticated caching system built on AWS ElastiCache (Valkey) with Redis-compatible operations.
-
-### Cache Architecture
+The BRMH (Backend Resource Management Hub) cache system provides high-performance data caching using AWS ElastiCache (Valkey) with Redis-compatible operations. The system supports both individual item caching and chunked data storage with automatic duplicate detection, non-blocking operations, and optimized performance.
+
+## Recent Optimizations (Latest Update)
+
+### Performance Improvements
+- **Non-blocking cache updates**: Background processing prevents API blocking
+- **Parallel cache configuration processing**: Multiple configs processed simultaneously
+- **Optimized logging**: Reduced verbosity with one-liner status messages
+- **Queue system**: Prevents data loss during concurrent bulk operations
+- **Enhanced pagination**: Better handling of large datasets with improved limits
+
+## Architecture
+
+### Components
 - **AWS ElastiCache (Valkey)**: Redis-compatible managed caching service
 - **DynamoDB**: Primary data source for caching
+- **Express.js**: API endpoints for cache operations
 - **ioredis**: Redis client for Node.js
+- **Lambda Functions**: Data streaming and cache update triggers
 - **Queue System**: In-memory queue for pending cache updates
-- **Non-blocking Operations**: Background processing prevents API blocking
->>>>>>> baf1aa26
-
-```
-Namespace (e.g., "Shopify")
-├── Account (e.g., "Production Store", "Test Store")
-│   ├── Method (e.g., "Get Orders", "Create Product")
-│   ├── Method (e.g., "Update Customer", "Delete Order")
-│   └── Method (e.g., "Get Analytics")
-└── Account (e.g., "Development Store")
-    ├── Method (e.g., "Get Orders", "Create Product")
-    └── Method (e.g., "Test Webhook")
-```
-
-#### Namespace
-- **Purpose**: Groups related APIs (e.g., Shopify, Stripe, Google APIs)
-- **Properties**: `namespace-id`, `namespace-name`, `namespace-url`, `tags`
-- **Example**: `{ "namespace-name": "Shopify", "namespace-url": "https://api.shopify.com" }`
-
-<<<<<<< HEAD
-#### Account
-- **Purpose**: Represents different instances/credentials within a namespace
-- **Properties**: `namespace-account-name`, `namespace-account-url-override`, `namespace-account-header`, `variables`, `tags`
-- **Example**: `{ "namespace-account-name": "Production Store", "namespace-account-header": [{"key": "Authorization", "value": "Bearer token123"}] }`
-
-#### Method
-- **Purpose**: Defines specific API endpoints and operations
-- **Properties**: `namespace-method-name`, `namespace-method-type`, `namespace-method-url-override`, `namespace-method-header`, `namespace-method-queryParams`, `namespace-method-body`
-- **Example**: `{ "namespace-method-name": "Get Orders", "namespace-method-type": "GET", "namespace-method-url-override": "/admin/api/2023-10/orders.json" }`
-
-### 2. Data Flow Architecture
-
-=======
-### Cache Strategies
-
-#### 1. Individual Item Caching (`recordsPerKey = 1`)
+
+### Cache Key Structure
+```
+{project}:{tableName}:{identifier}
+```
+
+**Examples:**
+- Individual items: `my-app:shopify-inkhub-get-products:12345`
+- Chunked data: `my-app:shopify-inkhub-get-products:chunk:0`
+- Individual items with ID: `my-app:shopify-inkhub-get-products:0000`
+
+## Cache Strategies
+
+### 1. Individual Item Caching (`recordsPerKey = 1`)
 - Each DynamoDB item is cached separately
 - Key format: `{project}:{tableName}:{itemId}`
 - **Benefits:**
@@ -287,7 +44,7 @@
   - Easy item-level updates/deletes
 - **Use case:** When you need frequent access to specific items
 
-#### 2. Chunked Data Caching (`recordsPerKey > 1`)
+### 2. Chunked Data Caching (`recordsPerKey > 1`)
 - Multiple items grouped into chunks
 - Key format: `{project}:{tableName}:chunk:{chunkIndex}`
 - **Benefits:**
@@ -296,14 +53,7 @@
   - Better for large datasets
 - **Use case:** When you need bulk data retrieval
 
-### Performance Optimizations
-- **Non-blocking cache updates**: Background processing prevents API blocking
-- **Parallel cache configuration processing**: Multiple configs processed simultaneously
-- **Optimized logging**: Reduced verbosity with one-liner status messages
-- **Queue system**: Prevents data loss during concurrent bulk operations
-- **Enhanced pagination**: Better handling of large datasets with improved limits
-
-## Cache API Endpoints
+## API Endpoints
 
 ### Cache Table Data
 **POST** `/cache/table`
@@ -318,170 +68,72 @@
   "recordsPerKey": 100,
   "ttl": 3600
 }
->>>>>>> baf1aa26
-```
-External API → Namespace Method → Account Credentials → Unified Handler → DynamoDB/S3/Cache
-```
-
-## 📡 API Endpoints Structure
-
-### Core API Routes
-
-#### Namespace Management
-```bash
-GET    /unified/namespaces                    # List all namespaces
-POST   /unified/namespaces                    # Create namespace
-GET    /unified/namespaces/{namespaceId}      # Get namespace details
-PUT    /unified/namespaces/{namespaceId}      # Update namespace
-DELETE /unified/namespaces/{namespaceId}      # Delete namespace
-```
-
-#### Account Management
-```bash
-GET    /unified/namespaces/{namespaceId}/accounts     # List namespace accounts
-POST   /unified/namespaces/{namespaceId}/accounts     # Create account
-GET    /unified/accounts/{accountId}                  # Get account details
-PUT    /unified/accounts/{accountId}                  # Update account
-DELETE /unified/accounts/{accountId}                  # Delete account
-```
-
-#### Method Management
-```bash
-GET    /unified/namespaces/{namespaceId}/methods      # List namespace methods
-POST   /unified/namespaces/{namespaceId}/methods      # Create method
-GET    /unified/methods/{methodId}                    # Get method details
-PUT    /unified/methods/{methodId}                    # Update method
-DELETE /unified/methods/{methodId}                    # Delete method
-```
-
-#### Execution & Data Operations
-```bash
-POST   /unified/execute                           # Execute namespace request
-POST   /unified/execute/paginated                 # Execute with pagination
-POST   /execute                                   # Legacy execute endpoint
-```
-
-#### Caching System
-```bash
-GET    /cache/data                               # Get cached data
-POST   /cache/table                              # Cache table data
-DELETE /cache/clear                              # Clear cache
-GET    /cache/stats                              # Cache statistics
-```
-
-#### File Management (BRMH Drive)
-```bash
-POST   /drive/upload                             # Upload file
-GET    /drive/files/{userId}                     # List user files
-GET    /drive/download/{userId}/{fileId}         # Download file
-POST   /drive/folder                             # Create folder
-DELETE /drive/file/{userId}/{fileId}             # Delete file
-```
-
-#### Schema Management
-```bash
-GET    /unified/schema                           # List schemas
-POST   /unified/schema                           # Save schema
-GET    /unified/schema/{schemaId}                # Get schema
-PUT    /unified/schema/{schemaId}                # Update schema
-DELETE /unified/schema/{schemaId}                # Delete schema
-```
-
-## 🔧 Technical Implementation
-
-### Backend Stack
-- **Runtime**: Node.js with Express.js
-- **Database**: AWS DynamoDB (primary data store)
-- **File Storage**: AWS S3 (file management)
-- **Caching**: Redis/Valkey (ElastiCache)
-- **Search**: Algolia (indexing and search)
-- **Authentication**: AWS Cognito SSO
-- **Deployment**: EC2 with PM2 process manager
-
-### Frontend Stack
-- **Framework**: Next.js 14 with React 18
-- **Language**: TypeScript
-- **Styling**: Tailwind CSS
-- **UI Components**: Radix UI
-- **State Management**: Zustand
-- **Data Fetching**: React Query
-- **Authentication**: NextAuth.js
-
-### Key Files Structure
-
-#### Backend (`brmh-backend/`)
-```
-├── index.js                          # Main Express server
-├── lib/
-│   ├── unified-handlers.js           # Core namespace/account/method handlers
-│   ├── ai-agent-handlers.js          # AI agent system
-│   ├── dynamodb-handlers.js          # DynamoDB operations
-│   └── llm-agent-system.js           # LLM integration
-├── utils/
-│   ├── execute.js                    # Data execution and pagination
-│   ├── cache.js                      # Caching system
-│   ├── crud.js                       # CRUD operations
-│   ├── brmh-drive.js                 # File management system
-│   └── search-indexing.js            # Search indexing
-├── swagger/                          # OpenAPI specifications
-└── middleware/                       # Express middleware
-```
-
-#### Frontend (`brmh-frontend-v2/`)
-```
-├── app/
-│   ├── namespace/                    # Namespace management UI
-│   ├── aws/                          # AWS services management
-│   ├── components/                   # Reusable components
-│   ├── lib/                          # Utility functions
-│   └── types/                        # TypeScript definitions
-└── hooks/                            # Custom React hooks
-```
-
-## 🚀 Key Features
-
-### 1. Unified API Management
-- **Namespace Organization**: Group related APIs logically
-- **Account Management**: Handle multiple credentials per namespace
-- **Method Definition**: Define API endpoints with full configuration
-- **Dynamic Execution**: Execute API calls with runtime parameter injection
-
-### 2. Data Synchronization
-- **Pagination Support**: Handle paginated APIs (Shopify, Stripe, etc.)
-- **Execution Modes**: 
-  - `get-all`: Fetch all data (overwrites existing)
-  - `sync`: Incremental sync (skips existing items)
-- **Live Progress**: Real-time console logging of sync progress
-- **Auto-stop Logic**: Stop on first existing item or after 2000 matches
-
-### 3. Caching System
-- **Redis/Valkey Integration**: High-performance caching
-- **Chunked Storage**: Handle large datasets efficiently
-- **TTL Management**: Automatic cache expiration
-- **Metadata Tracking**: Data length, size, and type information
-
-### 4. File Management (BRMH Drive)
-- **S3 Integration**: Secure file storage
-- **User Isolation**: Separate storage per user
-- **Folder Structure**: Hierarchical organization
-- **Presigned URLs**: Secure file access
-
-### 5. AI Agent System
-- **Web Scraping**: Automated data extraction
-- **Mock Data Generation**: Generate test data
-- **Lambda Code Generation**: Create serverless functions
-- **Intent Detection**: Understand user requests
-
-### 6. Search & Indexing
-- **Algolia Integration**: Full-text search
-- **Automatic Sync**: DynamoDB stream integration
-- **Configurable Indexing**: Per-table indexing control
-
-## 📊 Data Models
-
-### DynamoDB Tables
-
-#### Namespaces Table
+```
+
+**Response:**
+```json
+{
+  "message": "Caching complete (bounded buffer)",
+  "project": "my-app",
+  "table": "shopify-inkhub-get-products",
+  "totalRecords": 1000,
+  "successfulWrites": 850,
+  "failedWrites": 0,
+  "attemptedKeys": 850,
+  "skippedDuplicates": 150,
+  "fillRate": "100.00%",
+  "durationMs": 5000,
+  "cacheKeys": ["key1", "key2"],
+  "totalCacheKeys": 850
+}
+```
+
+### Get Cache Keys
+**GET** `/cache/data?project={project}&table={table}`
+
+Retrieves all cache keys for a specific project and table (keys only, no data).
+
+**Response:**
+```json
+{
+  "message": "Cache keys retrieved in sequence (keys only)",
+  "keysFound": 132,
+  "keys": [
+    "my-app:shopify-inkhub-get-products:chunk:0",
+    "my-app:shopify-inkhub-get-products:chunk:1"
+  ],
+  "note": "Use ?key=specific_key to get actual data for a specific key"
+}
+```
+
+### Get Cache Data in Sequence (Paginated)
+**GET** `/cache/data-in-sequence?project={project}&table={table}&page={page}&limit={limit}&includeData={true|false}`
+
+Retrieves cached data with pagination support. By default, returns keys only unless `includeData=true` is specified.
+
+**Parameters:**
+- `page`: Page number (default: 1)
+- `limit`: Items per page (default: 1000)
+- `includeData`: Whether to include actual data (default: false)
+
+**Response (Keys Only - Default):**
+```json
+{
+  "message": "Cache keys retrieved in sequence with pagination (keys only)",
+  "keysFound": 100,
+  "totalKeys": 132,
+  "keys": ["chunk:0", "chunk:1", "chunk:2"],
+  "note": "Use ?includeData=true to get actual data for these keys",
+  "pagination": {
+    "currentPage": 1,
+    "totalPages": 2,
+    "hasMore": true,
+    "totalItems": 132
+  }
+}
+```
+
+**Response (With Data):**
 ```json
 {
   "namespace-id": "uuid",
@@ -549,153 +201,211 @@
 
 ### 2. Pagination Configuration
 ```javascript
-// Shopify pagination example
-{
-  "nextPageIn": "header",           // Pagination info in response headers
-  "nextPageField": "link",          // Header field containing next page URL
-  "isAbsoluteUrl": true,            // Next page URLs are absolute
-  "maxPages": null                  // Infinite pagination (default)
-}
-```
-
-### 3. Caching Flow
-```
-API Request → Check Cache → If Miss: Fetch from API → Store in Cache → Return Data
-```
-
-## 🛠️ Development Setup
-
-### Backend Setup
-```bash
-cd brmh-backend
-npm install
-npm start
-```
-
-### Frontend Setup
-```bash
-cd brmh-frontend-v2
-npm install
-npm run dev
-```
-
-### Environment Variables
-```bash
-# Backend
-AWS_ACCESS_KEY_ID=your_access_key
-AWS_SECRET_ACCESS_KEY=your_secret_key
-AWS_REGION=us-east-1
-REDIS_URL=your_redis_url
-ALGOLIA_APP_ID=your_algolia_id
-ALGOLIA_API_KEY=your_algolia_key
-
-# Frontend
-NEXT_PUBLIC_API_URL=http://localhost:5001
-NEXTAUTH_SECRET=your_auth_secret
-```
-
-<<<<<<< HEAD
-## 📈 Monitoring & Logging
-
-### Console Logging
-- **Execution Progress**: Real-time page-by-page sync progress
-- **Cache Operations**: Cache hits, misses, and storage operations
-- **Error Tracking**: Comprehensive error logging with context
-- **Performance Metrics**: Response times and data sizes
-
-### CloudWatch Integration
-- **Centralized Logging**: All operations logged to CloudWatch
-- **Error Monitoring**: Automatic error detection and alerting
-- **Performance Tracking**: API response times and throughput
-
-## 🔒 Security Features
-
-### Authentication
-- **AWS Cognito SSO**: Enterprise-grade authentication
-- **JWT Tokens**: Secure session management
-- **Role-based Access**: Granular permissions
-
-### Data Security
-- **User Isolation**: Separate data spaces per user
-- **Encrypted Storage**: S3 server-side encryption
-- **Secure APIs**: Presigned URLs and token-based access
-- **Input Validation**: Comprehensive request validation
-
-## 🚀 Deployment
-
-### EC2 Deployment
-- **GitHub Actions**: Automated CI/CD pipeline
-- **PM2 Process Manager**: Application lifecycle management
-- **Nginx Reverse Proxy**: Load balancing and SSL termination
-- **Auto-scaling**: Dynamic resource allocation
-
-### Infrastructure
-- **AWS Services**: DynamoDB, S3, ElastiCache, Lambda, API Gateway
-- **Monitoring**: CloudWatch, X-Ray tracing
-- **Backup**: Automated DynamoDB backups
-- **Security**: VPC, Security Groups, IAM roles
-
-## 📚 API Documentation
-
-### Interactive Documentation
-- **Swagger UI**: Available at `/api-docs`
-- **OpenAPI Specs**: Complete API specifications in `swagger/` directory
-- **Postman Collection**: Import-ready API collection
-
-### Key Documentation Files
-- `BRMH-DRIVE-README.md`: File management system guide
-- `EXECUTE.md`: Data execution and pagination guide
-- `UnifiedNamespaceSchema.md`: Complete API schema reference
-- `MOCK_DATA_AGENT.md`: AI agent system documentation
-
-## 🎯 Use Cases
-
-### 1. E-commerce Integration
-- **Shopify**: Orders, products, customers, analytics
-- **Stripe**: Payments, subscriptions, webhooks
-- **Inventory Management**: Real-time stock synchronization
-
-### 2. Marketing Automation
-- **Email Campaigns**: Customer segmentation and targeting
-- **Social Media**: Content scheduling and analytics
-- **CRM Integration**: Lead management and tracking
-
-### 3. Data Analytics
-- **Business Intelligence**: Cross-platform data aggregation
-- **Reporting**: Automated report generation
-- **Real-time Dashboards**: Live data visualization
-
-### 4. File Management
-- **Document Storage**: Secure file organization
-- **Collaboration**: Team file sharing
-- **Backup**: Automated file backup and versioning
-
-## 🔮 Future Enhancements
-
-### Planned Features
-- **Real-time Webhooks**: Event-driven data synchronization
-- **Advanced Analytics**: Machine learning insights
-- **Multi-tenant Architecture**: Enterprise-grade isolation
-- **API Marketplace**: Third-party integrations
-- **Mobile Apps**: iOS and Android applications
-
-### Technical Improvements
-- **GraphQL API**: Flexible data querying
-- **Microservices**: Service-oriented architecture
-- **Kubernetes**: Container orchestration
-- **Event Sourcing**: Audit trail and replay capabilities
-
----
-
-## 📞 Support & Resources
-
-- **API Documentation**: `/api-docs` (Swagger UI)
-- **GitHub Repository**: Source code and issue tracking
-- **CloudWatch Logs**: Application monitoring and debugging
-- **AWS Console**: Infrastructure management
-
-**🎯 BRMH is a production-ready platform for API integration, data management, and business automation!**
-=======
+{
+  port: parseInt(process.env.REDIS_PORT),
+  tls: process.env.REDIS_TLS === 'true' ? {} : undefined,
+  lazyConnect: true,
+  connectTimeout: 15000,
+  commandTimeout: 15000,
+  enableOfflineQueue: true,
+  maxRetriesPerRequest: 5
+}
+```
+
+## Performance Optimizations
+
+### 1. Non-Blocking Operations
+- **Background processing**: Cleanup operations run in background using `setImmediate()`
+- **Parallel processing**: Multiple cache configurations processed simultaneously
+- **Immediate response**: API responds immediately while processing continues
+- **No API blocking**: Other endpoints remain responsive during cache updates
+
+### 2. Queue System
+- **Concurrency control**: Prevents data loss during concurrent bulk operations
+- **In-memory queue**: Pending updates queued when bulk operations are active
+- **Automatic processing**: Queued updates processed after bulk operation completes
+- **Race condition protection**: Ensures data integrity during high concurrency
+
+### 3. Optimized Logging
+- **One-liner messages**: Reduced verbosity with concise status updates
+- **No repetitive logs**: Eliminated duplicate and verbose logging
+- **Performance tracking**: Duration and success rate logging
+- **Clean PM2 logs**: Minimal noise in production logs
+
+### 4. Enhanced Pagination
+- **Improved limits**: Default limit increased from 10 to 1000
+- **Keys-only default**: Returns keys by default to prevent timeouts
+- **Explicit data retrieval**: Data only fetched when `includeData=true`
+- **Better pagination info**: Enhanced pagination metadata
+
+### 5. Bounded Buffer
+- Processes data in chunks to manage memory usage
+- Writes chunks as soon as buffer is full
+- Prevents memory overflow with large datasets
+
+### 6. SCAN vs KEYS
+- Uses `SCAN` command for Valkey compatibility
+- Avoids blocking operations on large datasets
+- Supports pattern matching for key retrieval
+
+### 7. Sequential Chunking
+- Chunks are numbered sequentially (chunk:0, chunk:1, etc.)
+- Enables efficient data retrieval in order
+- Supports pagination for large datasets
+
+## Error Handling
+
+### Common Errors & Solutions
+
+1. **Connection Timeout**
+   ```
+   Error: connect ETIMEDOUT
+   ```
+   **Solution:** Check security groups and network ACLs
+
+2. **Unknown Command**
+   ```
+   ReplyError: ERR unknown command 'keys'
+   ```
+   **Solution:** Use `SCAN` instead of `KEYS` for Valkey
+
+3. **Stream Not Writable**
+   ```
+   Error: Stream isn't writeable and enableOfflineQueue options is false
+   ```
+   **Solution:** Enable offline queue in Redis configuration
+
+4. **Cache Update Queued**
+   ```
+   Status: 202 Accepted
+   Message: "Cache update queued for later processing"
+   ```
+   **Solution:** This is normal during bulk operations. Updates will be processed automatically.
+
+5. **Gateway Timeout (504)**
+   ```
+   Error: 504 Gateway Timeout
+   ```
+   **Solution:** Use pagination or set `includeData=false` for large datasets
+
+## Monitoring & Debugging
+
+### Cache Health Check
+**GET** `/test-valkey-connection`
+
+Tests connectivity to Valkey cache.
+
+### Cache Cleanup
+**POST** `/cache/cleanup-timestamp-chunks`
+
+Converts timestamp-based chunks to sequential numbering.
+
+**POST** `/cache/clear-unwanted-order-data`
+
+Removes non-cache-config data from cache table.
+
+### Queue Management
+**GET** `/cache/bulk-operations`
+
+Check currently active bulk cache operations.
+
+**GET** `/cache/pending-updates`
+
+View pending cache updates in queue.
+
+## Best Practices
+
+### 1. Cache Strategy Selection
+- Use individual caching for frequently accessed specific items
+- Use chunked caching for bulk data operations
+- Consider data access patterns when choosing strategy
+
+### 2. TTL Management
+- Set appropriate TTL based on data freshness requirements
+- Monitor cache hit rates and adjust TTL accordingly
+- Use longer TTL for stable data, shorter for frequently changing data
+
+### 3. Memory Management
+- Monitor cache size and memory usage
+- Implement cache eviction policies if needed
+- Use bounded buffer for large dataset processing
+
+### 4. Performance Optimization
+- Use `includeData=false` for key-only operations to prevent timeouts
+- Leverage pagination for large datasets
+- Monitor queue status during high concurrency periods
+- Use parallel processing for multiple cache configurations
+
+### 5. Error Recovery
+- Implement retry logic for failed cache operations
+- Log cache errors for debugging
+- Have fallback mechanisms for cache failures
+- Monitor queue system for stuck operations
+
+## Example Usage
+
+### Frontend Integration
+```javascript
+// Cache a table
+const cacheTable = async (tableName) => {
+  const response = await fetch('/cache/table', {
+    method: 'POST',
+    headers: { 'Content-Type': 'application/json' },
+    body: JSON.stringify({
+      project: 'my-app',
+      table: tableName,
+      recordsPerKey: 100,
+      ttl: 3600
+    })
+  });
+  return response.json();
+};
+
+// Get cache keys only (fast, no data)
+const getCacheKeys = async (tableName) => {
+  const response = await fetch(
+    `/cache/data-in-sequence?project=my-app&table=${tableName}&page=1&limit=1000`
+  );
+  return response.json();
+};
+
+// Get cached data with pagination
+const getCachedData = async (tableName, page = 1, limit = 100) => {
+  const response = await fetch(
+    `/cache/data-in-sequence?project=my-app&table=${tableName}&page=${page}&limit=${limit}&includeData=true`
+  );
+  return response.json();
+};
+
+// Get specific cache key data
+const getSpecificCacheData = async (tableName, key) => {
+  const response = await fetch(
+    `/cache/data?project=my-app&table=${tableName}&key=${key}`
+  );
+  return response.json();
+};
+```
+
+### Monitoring Cache Performance
+```javascript
+// Check cache keys and counts
+const getCacheKeys = async (tableName) => {
+  const response = await fetch(
+    `/cache/data?project=my-app&table=${tableName}`
+  );
+  return response.json();
+};
+
+// Monitor queue status
+const getQueueStatus = async () => {
+  const [bulkOps, pendingUpdates] = await Promise.all([
+    fetch('/cache/bulk-operations').then(r => r.json()),
+    fetch('/cache/pending-updates').then(r => r.json())
+  ]);
+  return { bulkOps, pendingUpdates };
+};
+```
+
 ## Troubleshooting
 
 ### Cache Not Updating
@@ -723,242 +433,10 @@
 3. Increase API Gateway timeout limits
 4. Monitor cache update queue status
 
-## Installation and Setup
-
-### Prerequisites
-- Node.js 18.x or higher
-- AWS CLI configured with appropriate permissions
-- AWS DynamoDB, ElastiCache, S3, Lambda, and Cognito services
-- Redis/Valkey instance for caching
-
-### Environment Variables
-```env
-# AWS Configuration
-AWS_ACCESS_KEY_ID=your-access-key
-AWS_SECRET_ACCESS_KEY=your-secret-key
-AWS_REGION=us-east-1
-
-# Database Configuration
-DYNAMODB_TABLE_NAME=your-table-name
-S3_BUCKET_NAME=your-bucket-name
-
-# Cache Configuration
-REDIS_HOST=your-valkey-endpoint.amazonaws.com
-REDIS_PORT=6379
-REDIS_TLS=true
-REDIS_PASSWORD=your-password
-
-# Authentication Configuration
-AWS_COGNITO_DOMAIN=your-cognito-domain
-AWS_COGNITO_CLIENT_ID=your-client-id
-AUTH_REDIRECT_URI=http://localhost:3000/auth/callback
-AUTH_LOGOUT_REDIRECT_URI=http://localhost:3000
-
-# AI/LLM Configuration
-ANTHROPIC_API_KEY=your-anthropic-key
-ALGOLIA_APP_ID=your-algolia-app-id
-ALGOLIA_API_KEY=your-algolia-key
-
-# Application Configuration
-NODE_ENV=production
-PORT=5001
-CRUD_API_BASE_URL=http://localhost:5001
-```
-
-### Installation Steps
-1. **Clone the repository:**
-   ```bash
-   git clone https://github.com/softwareInkhub/brmh-backend.git
-   cd brmh-backend
-   ```
-
-2. **Install dependencies:**
-   ```bash
-   npm install
-   ```
-
-3. **Configure environment:**
-   ```bash
-   cp .env.example .env
-   # Edit .env with your configuration
-   ```
-
-4. **Start the application:**
-   ```bash
-   # Development
-   npm run dev
-   
-   # Production
-   npm start
-   ```
-
-5. **Using PM2 (Production):**
-   ```bash
-   npm install -g pm2
-   pm2 start ecosystem.config.js
-   pm2 save
-   pm2 startup
-   ```
-
-## Project Structure
-
-```
-brmh-backend/
-├── lib/                          # Core library modules
-│   ├── ai-agent-handlers.js      # AI agent request handlers
-│   ├── dynamodb-client.js        # DynamoDB client configuration
-│   ├── dynamodb-handlers.js      # DynamoDB operation handlers
-│   ├── file-operations.js        # File operation utilities
-│   ├── lambda-deployment.js      # Lambda deployment manager
-│   ├── llm-agent-system.js       # LLM integration system
-│   ├── mock-data-agent.js        # Mock data generation
-│   ├── unified-handlers.js       # Unified API handlers
-│   ├── unified-types.js          # Type definitions
-│   └── web-scraping-agent.js     # Web scraping functionality
-├── utils/                        # Utility modules
-│   ├── brmh-auth.js              # Authentication utilities
-│   ├── brmh-drive.js             # File management system
-│   ├── cache.js                  # Cache management
-│   ├── crud.js                   # CRUD operations
-│   ├── execute.js                # Execution handlers
-│   ├── fetchOrder.js             # Order fetching utilities
-│   ├── notifications.js          # Notification system
-│   └── search-indexing.js        # Search and indexing
-├── swagger/                      # API documentation
-│   ├── ai-agent-api.yaml         # AI agent API spec
-│   ├── aws-dynamodb.yaml         # DynamoDB API spec
-│   ├── brmh-drive-api.yaml       # Drive API spec
-│   ├── brmh-llm-service.yaml     # LLM service API spec
-│   ├── llm-memory-api.yaml       # Memory API spec
-│   └── unified-api.yaml          # Unified API spec
-├── scripts/                      # Utility scripts
-│   ├── cleanup-logs.sh           # Log cleanup
-│   ├── manage-logs.sh            # Log management
-│   ├── setup-aws-resources.js    # AWS resource setup
-│   ├── setup-notify-demo.js      # Notification demo
-│   └── test-notify.js            # Notification testing
-├── middleware/                   # Express middleware
-│   └── errorHandler.js           # Error handling middleware
-├── workspaces/                   # Workspace configurations
-├── temp/                         # Temporary files
-├── index.js                      # Main application entry point
-├── executionHandler.js           # Execution logging
-├── ecosystem.config.js           # PM2 configuration
-└── package.json                  # Dependencies and scripts
-```
-
-## Development
-
-### Available Scripts
-```bash
-npm start              # Start production server
-npm run dev            # Start development server with nodemon
-npm run build          # Install production dependencies
-npm run setup-memory   # Setup memory table
-npm run check-namespaces # Check namespace configurations
-```
-
-### Code Style and Standards
-- Use ES6+ modules (import/export)
-- Follow async/await patterns
-- Implement proper error handling
-- Use TypeScript-style JSDoc comments
-- Follow RESTful API conventions
-
-### Testing
-```bash
-# Run tests (when available)
-npm test
-
-# Test specific endpoints
-curl -X GET http://localhost:5001/test
-curl -X GET http://localhost:5001/test-valkey-connection
-```
-
-## Deployment
-
-### AWS Resources Required
-- **DynamoDB Tables**: For storing application data
-- **ElastiCache Cluster**: For caching (Valkey/Redis)
-- **S3 Buckets**: For file storage and Lambda deployments
-- **Lambda Functions**: For serverless execution
-- **Cognito User Pool**: For authentication
-- **API Gateway**: For API management (optional)
-
-### Production Considerations
-- Use environment-specific configurations
-- Implement proper logging and monitoring
-- Set up health checks and alerts
-- Configure auto-scaling for high availability
-- Implement backup and disaster recovery
-- Use AWS CloudFormation or Terraform for infrastructure
-
-## Monitoring and Logging
-
-### Health Checks
-- **Application Health**: `GET /test`
-- **Cache Health**: `GET /cache/health`
-- **Search Health**: `GET /search/health`
-- **Valkey Connection**: `GET /test-valkey-connection`
-
-### Logging
-- Application logs are managed through PM2
-- Log files are located in `/home/ubuntu/.pm2/logs/`
-- Use log management scripts for cleanup and rotation
-
-### Performance Monitoring
-- Monitor cache hit rates and performance
-- Track API response times
-- Monitor Lambda function execution
-- Set up CloudWatch alarms for critical metrics
-
-## Troubleshooting
-
-### Common Issues
-
-1. **Cache Connection Issues**
-   - Check Redis/Valkey endpoint configuration
-   - Verify security groups and network ACLs
-   - Test connection with `/test-valkey-connection`
-
-2. **Authentication Problems**
-   - Verify Cognito configuration
-   - Check OAuth redirect URIs
-   - Validate JWT tokens
-
-3. **Lambda Deployment Failures**
-   - Check IAM permissions
-   - Verify S3 bucket access
-   - Review function code and dependencies
-
-4. **Database Connection Issues**
-   - Verify DynamoDB table permissions
-   - Check AWS credentials
-   - Validate table names and regions
-
-### Debug Endpoints
-- **Cache Debug**: `GET /cache/debug/{project}/{table}/{key}`
-- **Orders Debug**: `GET /orders/debug`
-- **PKCE Debug**: `GET /auth/debug-pkce`
-
 ## Support
 
-For issues and support:
+For issues related to the cache system:
 1. Check console logs for detailed error messages
-2. Review this documentation for common solutions
-3. Test with debug endpoints
-4. Monitor system health and performance
-5. Contact the development team for complex issues
-
-## Contributing
-
-1. Fork the repository
-2. Create a feature branch
-3. Make your changes
-4. Add tests if applicable
-5. Submit a pull request
-
-## License
-
-This project is licensed under the ISC License - see the package.json file for details.
->>>>>>> baf1aa26
+2. Monitor cache metrics and performance
+3. Review this documentation for common solutions
+4. Contact the development team for complex issues